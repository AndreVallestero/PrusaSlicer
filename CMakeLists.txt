--- conflicted
+++ resolved
@@ -101,12 +101,8 @@
 
 enable_testing ()
 
-# Enable C++11 language standard.
-<<<<<<< HEAD
-set(CMAKE_CXX_STANDARD 14)
-=======
+# Enable C++17 language standard.
 set(CMAKE_CXX_STANDARD 17)
->>>>>>> 26b7dbd6
 set(CMAKE_CXX_STANDARD_REQUIRED ON)
 
 if(NOT WIN32)
