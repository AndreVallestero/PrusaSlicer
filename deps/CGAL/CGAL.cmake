--- conflicted
+++ resolved
@@ -3,14 +3,8 @@
     # GIT_REPOSITORY https://github.com/CGAL/cgal.git
     # GIT_TAG        bec70a6d52d8aacb0b3d82a7b4edc3caa899184b # releases/CGAL-5.0
     # For whatever reason, this keeps downloading forever (repeats downloads if finished)
-<<<<<<< HEAD
-#    URL      https://github.com/CGAL/cgal/archive/releases/CGAL-5.0.zip
-    URL      https://github.com/CGAL/cgal/releases/download/v5.4/CGAL-5.4.zip
-#    URL_HASH SHA256=c2b035bd078687b6d8c0fb6371a7443adcdb647856af9969532c4050cd5f48e5
-=======
     URL      https://github.com/CGAL/cgal/archive/refs/tags/v5.4.zip
     URL_HASH SHA256=d7605e0a5a5ca17da7547592f6f6e4a59430a0bc861948974254d0de43eab4c0
->>>>>>> 12423929
     DEPENDS dep_Boost dep_GMP dep_MPFR
 )
 
