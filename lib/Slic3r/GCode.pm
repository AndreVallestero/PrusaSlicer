--- conflicted
+++ resolved
@@ -13,15 +13,11 @@
 has 'z'                  => (is => 'rw', default => sub {0} );
 has 'speed'              => (is => 'rw');
 
-<<<<<<< HEAD
 has 'external_mp'        => (is => 'rw');
 has 'layer_mp'           => (is => 'rw');
 has 'new_object'         => (is => 'rw', default => sub {0});
 has 'straight_once'      => (is => 'rw', default => sub {1});
-has 'extruder_idx'       => (is => 'rw');
-=======
 has 'extruder'           => (is => 'rw');
->>>>>>> 28b56ae8
 has 'extrusion_distance' => (is => 'rw', default => sub {0} );
 has 'elapsed_time'       => (is => 'rw', default => sub {0} );  # seconds
 has 'total_extrusion_length' => (is => 'rw', default => sub {0} );
@@ -59,12 +55,6 @@
     &EXTR_ROLE_SUPPORTMATERIAL              => 'perimeter',
 );
 
-<<<<<<< HEAD
-sub extruder {
-    my $self = shift;
-    return $Slic3r::extruders->[$self->extruder_idx];
-}
-
 sub set_shift {
     my $self = shift;
     my @shift = @_;
@@ -79,8 +69,6 @@
     $self->shift_y($shift[Y]);
 }
 
-=======
->>>>>>> 28b56ae8
 sub change_layer {
     my $self = shift;
     my ($layer) = @_;
@@ -88,7 +76,7 @@
     $self->layer($layer);
     if ($Slic3r::Config->avoid_crossing_perimeters) {
         $self->layer_mp(Slic3r::GCode::MotionPlanner->new(
-            islands => union_ex([ map @{$_->expolygon}, @{$layer->slices} ], undef, 1),
+            islands => union_ex([ map @$_, @{$layer->slices} ], undef, 1),
         ));
     }
     my $z = $Slic3r::Config->z_offset + $layer->print_z * &Slic3r::SCALING_FACTOR;
