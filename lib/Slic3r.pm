package Slic3r;

# Copyright holder: Alessandro Ranellucci
# This application is licensed under the GNU Affero General Public License, version 3

use strict;
use warnings;
require v5.10;

our $VERSION = VERSION();

our $debug = 0;
sub debugf {
    printf @_ if $debug;
}

# load threads before Moo as required by it
our $have_threads;
BEGIN {
    use Config;
    $have_threads = $Config{useithreads} && eval "use threads; use threads::shared; use Thread::Queue; 1";
    warn "threads.pm >= 1.96 is required, please update\n" if $have_threads && $threads::VERSION < 1.96;
    
    ### temporarily disable threads if using the broken Moo version
    use Moo;
    $have_threads = 0 if $Moo::VERSION == 1.003000;
}

warn "Running Slic3r under Perl 5.16 is not supported nor recommended\n"
    if $^V == v5.16;

use FindBin;
our $var = decode_path($FindBin::Bin) . "/var";

use Moo 1.003001;

use Slic3r::XS;   # import all symbols (constants etc.) before they get parsed
use Slic3r::Config;
use Slic3r::ExPolygon;
use Slic3r::ExtrusionLoop;
use Slic3r::ExtrusionPath;
use Slic3r::Fill;
use Slic3r::Flow;
use Slic3r::Format::AMF;
use Slic3r::Format::OBJ;
use Slic3r::Format::STL;
use Slic3r::GCode::ArcFitting;
use Slic3r::GCode::CoolingBuffer;
use Slic3r::GCode::MotionPlanner;
use Slic3r::GCode::PressureRegulator;
use Slic3r::GCode::Reader;
use Slic3r::GCode::SpiralVase;
use Slic3r::GCode::VibrationLimit;
use Slic3r::Geometry qw(PI);
use Slic3r::Geometry::Clipper;
use Slic3r::Layer;
use Slic3r::Line;
use Slic3r::Model;
use Slic3r::Point;
use Slic3r::Polygon;
use Slic3r::Polyline;
use Slic3r::Print;
use Slic3r::Print::GCode;
use Slic3r::Print::Object;
use Slic3r::Print::Simple;
use Slic3r::Print::SupportMaterial;
use Slic3r::Surface;
our $build = eval "use Slic3r::Build; 1";
use Thread::Semaphore;
use Encode::Locale 1.05;
use Encode;
use Unicode::Normalize;

use constant SCALING_FACTOR         => 0.000001;
use constant RESOLUTION             => 0.0125;
use constant SCALED_RESOLUTION      => RESOLUTION / SCALING_FACTOR;
use constant LOOP_CLIPPING_LENGTH_OVER_NOZZLE_DIAMETER => 0.15;
use constant INFILL_OVERLAP_OVER_SPACING  => 0.3;

# keep track of threads we created
my @my_threads = ();
my @threads : shared = ();
my $pause_sema = Thread::Semaphore->new;
my $parallel_sema;
my $paused = 0;

sub spawn_thread {
    my ($cb) = @_;
    
    my $parent_tid = threads->tid;
    lock @threads;
    
    @_ = ();
    my $thread = threads->create(sub {
        @my_threads = ();
        
        Slic3r::debugf "Starting thread %d (parent: %d)...\n", threads->tid, $parent_tid;
        local $SIG{'KILL'} = sub {
            Slic3r::debugf "Exiting thread %d...\n", threads->tid;
            $parallel_sema->up if $parallel_sema;
            kill_all_threads();
            Slic3r::thread_cleanup();
            threads->exit();
        };
        local $SIG{'STOP'} = sub {
            $pause_sema->down;
            $pause_sema->up;
        };
        $cb->();
    });
    push @my_threads, $thread->tid;
    push @threads, $thread->tid;
    return $thread;
}

sub parallelize {
    my %params = @_;
    
    lock @threads;
    if (!$params{disable} && $Slic3r::have_threads && $params{threads} > 1) {
        my @items = (ref $params{items} eq 'CODE') ? $params{items}->() : @{$params{items}};
        my $q = Thread::Queue->new;
        $q->enqueue(@items, (map undef, 1..$params{threads}));
        
        $parallel_sema = Thread::Semaphore->new(-$params{threads});
        $parallel_sema->up;
        my $thread_cb = sub {
            # execute thread callback
            $params{thread_cb}->($q);
            
            # signal the parent thread that we're done
            $parallel_sema->up;
            
            # cleanup before terminating thread
            Slic3r::thread_cleanup();
            
            # This explicit exit avoids an untrappable 
            # "Attempt to free unreferenced scalar" error
            # triggered on Ubuntu 12.04 32-bit when we're running 
            # from the Wx plater and
            # we're reusing the same plater object more than once.
            # The downside to using this exit is that we can't return
            # any value to the main thread but we're not doing that
            # anymore anyway.
            threads->exit;
        };
            
        @_ = ();
        my @my_threads = map spawn_thread($thread_cb), 1..$params{threads};
        
        # We use a semaphore instead of $th->join because joined threads are
        # not listed by threads->list or threads->object anymore, thus can't
        # be signalled.
        $parallel_sema->down;
        $_->detach for @my_threads;
    } else {
        $params{no_threads_cb}->();
    }
}

# call this at the very end of each thread (except the main one)
# so that it does not try to free existing objects.
# at that stage, existing objects are only those that we 
# inherited at the thread creation (thus shared) and those 
# that we are returning: destruction will be handled by the
# main thread in both cases.
# reminder: do not destroy inherited objects in other threads,
# as the main thread will still try to destroy them when they
# go out of scope; in other words, if you're undef()'ing an 
# object in a thread, make sure the main thread still holds a
# reference so that it won't be destroyed in thread.
sub thread_cleanup {
    return if !$Slic3r::have_threads;
    
    # prevent destruction of shared objects
    no warnings 'redefine';
    *Slic3r::BridgeDetector::DESTROY        = sub {};
    *Slic3r::Config::DESTROY                = sub {};
    *Slic3r::Config::Full::DESTROY          = sub {};
    *Slic3r::Config::GCode::DESTROY         = sub {};
    *Slic3r::Config::Print::DESTROY         = sub {};
    *Slic3r::Config::PrintObject::DESTROY   = sub {};
    *Slic3r::Config::PrintRegion::DESTROY   = sub {};
    *Slic3r::ExPolygon::DESTROY             = sub {};
    *Slic3r::ExPolygon::Collection::DESTROY = sub {};
    *Slic3r::Extruder::DESTROY              = sub {};
    *Slic3r::ExtrusionLoop::DESTROY         = sub {};
    *Slic3r::ExtrusionPath::DESTROY         = sub {};
    *Slic3r::ExtrusionPath::Collection::DESTROY = sub {};
    *Slic3r::Flow::DESTROY                  = sub {};
    *Slic3r::GCode::DESTROY                 = sub {};
    *Slic3r::GCode::AvoidCrossingPerimeters::DESTROY = sub {};
    *Slic3r::GCode::OozePrevention::DESTROY = sub {};
    *Slic3r::GCode::PlaceholderParser::DESTROY = sub {};
<<<<<<< HEAD
    *Slic3r::GCode::Sender::DESTROY         = sub {};
=======
    *Slic3r::GCode::Wipe::DESTROY           = sub {};
>>>>>>> 2811af34
    *Slic3r::GCode::Writer::DESTROY         = sub {};
    *Slic3r::Geometry::BoundingBox::DESTROY = sub {};
    *Slic3r::Geometry::BoundingBoxf::DESTROY = sub {};
    *Slic3r::Geometry::BoundingBoxf3::DESTROY = sub {};
    *Slic3r::Layer::PerimeterGenerator::DESTROY = sub {};
    *Slic3r::Line::DESTROY                  = sub {};
    *Slic3r::Linef3::DESTROY                = sub {};
    *Slic3r::Model::DESTROY                 = sub {};
    *Slic3r::Model::Object::DESTROY         = sub {};
    *Slic3r::Point::DESTROY                 = sub {};
    *Slic3r::Pointf::DESTROY                = sub {};
    *Slic3r::Pointf3::DESTROY               = sub {};
    *Slic3r::Polygon::DESTROY               = sub {};
    *Slic3r::Polyline::DESTROY              = sub {};
    *Slic3r::Polyline::Collection::DESTROY  = sub {};
    *Slic3r::Print::DESTROY                 = sub {};
    *Slic3r::Print::Object::DESTROY         = sub {};
    *Slic3r::Print::Region::DESTROY         = sub {};
    *Slic3r::Surface::DESTROY               = sub {};
    *Slic3r::Surface::Collection::DESTROY   = sub {};
    *Slic3r::TriangleMesh::DESTROY          = sub {};
    return undef;  # this prevents a "Scalars leaked" warning
}

sub get_running_threads {
    return grep defined($_), map threads->object($_), @_;
}

sub kill_all_threads {
    # if we're the main thread, we send SIGKILL to all the running threads
    if (threads->tid == 0) {
        lock @threads;
        foreach my $thread (get_running_threads(@threads)) {
            Slic3r::debugf "Thread %d killing %d...\n", threads->tid, $thread->tid;
            $thread->kill('KILL');
        }
        
        # unlock semaphore before we block on wait
        # otherwise we'd get a deadlock if threads were paused
        resume_all_threads();
    }
    
    # in any thread we wait for our children
    foreach my $thread (get_running_threads(@my_threads)) {
        Slic3r::debugf "  Thread %d waiting for %d...\n", threads->tid, $thread->tid;
        $thread->join;  # block until threads are killed
        Slic3r::debugf "    Thread %d finished waiting for %d...\n", threads->tid, $thread->tid;
    }
    @my_threads = ();
}

sub pause_all_threads {
    return if $paused;
    lock @threads;
    $paused = 1;
    $pause_sema->down;
    $_->kill('STOP') for get_running_threads(@threads);
}

sub resume_all_threads {
    return unless $paused;
    lock @threads;
    $paused = 0;
    $pause_sema->up;
}

sub encode_path {
    my ($path) = @_;
    
    $path = Unicode::Normalize::NFC($path);
    $path = Encode::encode(locale_fs => $path);
    
    return $path;
}

sub decode_path {
    my ($path) = @_;
    
    $path = Encode::decode(locale_fs => $path)
        unless utf8::is_utf8($path);
    
    # The filesystem might force a normalization form (like HFS+ does) so 
    # if we rely on the filename being comparable after the open() + readdir()
    # roundtrip (like when creating and then selecting a preset), we need to 
    # restore our normalization form.
    $path = Unicode::Normalize::NFC($path);
    
    return $path;
}

sub open {
    my ($fh, $mode, $filename) = @_;
    return CORE::open $$fh, $mode, encode_path($filename);
}

# this package declaration prevents an ugly fatal warning to be emitted when
# spawning a new thread
package GLUquadricObjPtr;

1;<|MERGE_RESOLUTION|>--- conflicted
+++ resolved
@@ -192,11 +192,8 @@
     *Slic3r::GCode::AvoidCrossingPerimeters::DESTROY = sub {};
     *Slic3r::GCode::OozePrevention::DESTROY = sub {};
     *Slic3r::GCode::PlaceholderParser::DESTROY = sub {};
-<<<<<<< HEAD
     *Slic3r::GCode::Sender::DESTROY         = sub {};
-=======
     *Slic3r::GCode::Wipe::DESTROY           = sub {};
->>>>>>> 2811af34
     *Slic3r::GCode::Writer::DESTROY         = sub {};
     *Slic3r::Geometry::BoundingBox::DESTROY = sub {};
     *Slic3r::Geometry::BoundingBoxf::DESTROY = sub {};
