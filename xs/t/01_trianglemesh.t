--- conflicted
+++ resolved
@@ -4,11 +4,7 @@
 use warnings;
 
 use Slic3r::XS;
-<<<<<<< HEAD
-use Test::More tests => 41;
-=======
 use Test::More tests => 46;
->>>>>>> bc44611f
 
 is Slic3r::TriangleMesh::hello_world(), 'Hello world!',
     'hello world';
@@ -89,8 +85,6 @@
     for my $i (0..$#z) {
         is scalar(@{$result->[$i]}), 1, "number of returned polygons per layer (z = " . $z[$i] . ")";
         is $result->[$i][0]->area, 20*20/($SCALING_FACTOR**2), 'size of returned polygon';
-<<<<<<< HEAD
-=======
     }
 }
 
@@ -124,7 +118,6 @@
         #$upper->repair; $lower->repair;
         is $upper->facets_count, 14, 'upper mesh has the right number of facets';
         is $lower->facets_count, 14, 'lower mesh has the right number of facets';
->>>>>>> bc44611f
     }
 }
 
