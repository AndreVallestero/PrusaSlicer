--- conflicted
+++ resolved
@@ -2,11 +2,8 @@
 #include <cassert>
 
 #include "Preset.hpp"
-<<<<<<< HEAD
 #include "AppConfig.hpp"
-=======
 #include "BitmapCache.hpp"
->>>>>>> 7c7c37a4
 
 #include <fstream>
 #include <stdexcept>
