--- conflicted
+++ resolved
@@ -365,11 +365,7 @@
 
         bool overlay_contains_mouse(const GLCanvas3D& canvas, const Vec2d& mouse_pos) const;
         bool grabber_contains_mouse() const;
-<<<<<<< HEAD
         void update(const Linef3& mouse_ray);
-=======
-        void update(const Vec2d& mouse_pos);
->>>>>>> 76d60070
         void refresh();
 
         EType get_current_type() const;
