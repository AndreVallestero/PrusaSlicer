--- conflicted
+++ resolved
@@ -1303,11 +1303,7 @@
     return (curr != nullptr) ? (curr->get_hover_id() != -1) : false;
 }
 
-<<<<<<< HEAD
 void GLCanvas3D::Gizmos::update(const Linef3& mouse_ray)
-=======
-void GLCanvas3D::Gizmos::update(const Vec2d& mouse_pos)
->>>>>>> 76d60070
 {
     if (!m_enabled)
         return;
@@ -3062,22 +3058,16 @@
                 }
                 else if (evt.RightDown())
                 {
-<<<<<<< HEAD
                     // forces a frame render to ensure that m_hover_volume_id is updated even when the user right clicks while
                     // the context menu is already shown, ensuring it to disappear if the mouse is outside any volume
-                    m_mouse.position = Pointf((coordf_t)pos.x, (coordf_t)pos.y);
+                    m_mouse.position = Vec2d((double)pos(0), (double)pos(1));
                     render();
                     if (m_hover_volume_id != -1)
                     {
                         // if right clicking on volume, propagate event through callback (shows context menu)
                         if (m_volumes.volumes[volume_idx]->hover)
-                            m_on_right_click_callback.call(pos.x, pos.y);
+                            m_on_right_click_callback.call(pos(0), pos(1));
                     }
-=======
-                    // if right clicking on volume, propagate event through callback
-                    if (m_volumes.volumes[volume_idx]->hover)
-                        m_on_right_click_callback.call(pos(0), pos(1));
->>>>>>> 76d60070
                 }
             }
         }
@@ -3135,13 +3125,7 @@
     else if (evt.Dragging() && m_gizmos.is_dragging())
     {
         m_mouse.dragging = true;
-<<<<<<< HEAD
         m_gizmos.update(mouse_ray(pos));
-=======
-
-        const Vec3d& cur_pos = _mouse_to_bed_3d(pos);
-        m_gizmos.update(Vec2d(cur_pos(0), cur_pos(1)));
->>>>>>> 76d60070
 
         std::vector<GLVolume*> volumes;
         if (m_mouse.drag.gizmo_volume_idx != -1)
