#ifndef slic3r_GUI_hpp_
#define slic3r_GUI_hpp_

#include <string>
#include <vector>
#include "PrintConfig.hpp"
#include "../../libslic3r/Utils.hpp"
#include "GUI_ObjectParts.hpp"

#include <wx/intl.h>
#include <wx/string.h>

class wxApp;
class wxWindow;
class wxFrame;
class wxMenuBar;
class wxNotebook;
class wxComboCtrl;
class wxString;
class wxArrayString;
class wxArrayLong;
class wxColour;
class wxBoxSizer;
class wxFlexGridSizer;
class wxButton;
class wxFileDialog;
<<<<<<< HEAD
class wxStaticBitmap;
class wxFont;
=======
class wxTopLevelWindow;
>>>>>>> 4ec4c936

namespace Slic3r { 

class PresetBundle;
class PresetCollection;
class AppConfig;
class PresetUpdater;
class DynamicPrintConfig;
class TabIface;

#define _(s)    Slic3r::GUI::I18N::translate((s))

namespace GUI { namespace I18N {
	inline wxString translate(const char *s)    	 { return wxGetTranslation(wxString(s, wxConvUTF8)); }
	inline wxString translate(const wchar_t *s) 	 { return wxGetTranslation(s); }
	inline wxString translate(const std::string &s)  { return wxGetTranslation(wxString(s.c_str(), wxConvUTF8)); }
	inline wxString translate(const std::wstring &s) { return wxGetTranslation(s.c_str()); }
} }

// !!! If you needed to translate some wxString,
// !!! please use _(L(string))
// !!! _() - is a standard wxWidgets macro to translate
// !!! L() is used only for marking localizable string 
// !!! It will be used in "xgettext" to create a Locating Message Catalog.
#define L(s) s

//! macro used to localization, return wxScopedCharBuffer
//! With wxConvUTF8 explicitly specify that the source string is already in UTF-8 encoding
#define _CHB(s) wxGetTranslation(wxString(s, wxConvUTF8)).utf8_str()

// Minimal buffer length for translated string (char buf[MIN_BUF_LENGTH_FOR_L])
#define MIN_BUF_LENGTH_FOR_L	512

namespace GUI {

class Tab;
class ConfigOptionsGroup;
// Map from an file_type name to full file wildcard name.
typedef std::map<std::string, std::string> t_file_wild_card;
inline t_file_wild_card& get_file_wild_card() {
	static t_file_wild_card FILE_WILDCARDS;
	if (FILE_WILDCARDS.empty()){
		FILE_WILDCARDS["known"]	= "Known files (*.stl, *.obj, *.amf, *.xml, *.prusa)|*.stl;*.STL;*.obj;*.OBJ;*.amf;*.AMF;*.xml;*.XML;*.prusa;*.PRUSA";
		FILE_WILDCARDS["stl"]	= "STL files (*.stl)|*.stl;*.STL";
		FILE_WILDCARDS["obj"]	= "OBJ files (*.obj)|*.obj;*.OBJ";
        FILE_WILDCARDS["amf"]	= "AMF files (*.amf)|*.zip.amf;*.amf;*.AMF;*.xml;*.XML";
        FILE_WILDCARDS["3mf"]	= "3MF files (*.3mf)|*.3mf;*.3MF;";
        FILE_WILDCARDS["prusa"]	= "Prusa Control files (*.prusa)|*.prusa;*.PRUSA";
		FILE_WILDCARDS["ini"]	= "INI files *.ini|*.ini;*.INI";
		FILE_WILDCARDS["gcode"] = "G-code files (*.gcode, *.gco, *.g, *.ngc)|*.gcode;*.GCODE;*.gco;*.GCO;*.g;*.G;*.ngc;*.NGC";
		FILE_WILDCARDS["svg"]	= "SVG files *.svg|*.svg;*.SVG";
	}
	return FILE_WILDCARDS;
}

struct PresetTab {
    std::string       name;
    Tab*              panel;
    PrinterTechnology technology;
};


void disable_screensaver();
void enable_screensaver();
bool debugged();
void break_to_debugger();

// Passing the wxWidgets GUI classes instantiated by the Perl part to C++.
void set_wxapp(wxApp *app);
void set_main_frame(wxFrame *main_frame);
void set_tab_panel(wxNotebook *tab_panel);
void set_app_config(AppConfig *app_config);
void set_preset_bundle(PresetBundle *preset_bundle);
void set_preset_updater(PresetUpdater *updater);
void set_objects_from_perl(	wxWindow* parent,
							wxBoxSizer *frequently_changed_parameters_sizer,
							wxBoxSizer *info_sizer,
							wxButton *btn_export_gcode,
							wxButton *btn_reslice,
							wxButton *btn_print,
							wxButton *btn_send_gcode,
							wxStaticBitmap *manifold_warning_icon);
void set_show_print_info(bool show);
void set_show_manifold_warning_icon(bool show);
void set_objects_list_sizer(wxBoxSizer *objects_list_sizer);

AppConfig*		get_app_config();
wxApp*			get_app();
PresetBundle*	get_preset_bundle();
wxFrame*		get_main_frame();
wxNotebook *	get_tab_panel();
wxNotebook*		get_tab_panel();

const wxColour& get_label_clr_modified();
const wxColour& get_label_clr_sys();
const wxColour& get_label_clr_default();
unsigned get_colour_approx_luma(const wxColour &colour);
void set_label_clr_modified(const wxColour& clr);
void set_label_clr_sys(const wxColour& clr);

const wxFont& small_font();
const wxFont& bold_font();

void open_model(wxWindow *parent, wxArrayString& input_files);

wxWindow*			get_right_panel();
const size_t&		label_width();

Tab*         get_tab(const std::string& name);
const std::vector<PresetTab>& get_preset_tabs();

extern void add_menus(wxMenuBar *menu, int event_preferences_changed, int event_language_change);

// This is called when closing the application, when loading a config file or when starting the config wizard
// to notify the user whether he is aware that some preset changes will be lost.
extern bool check_unsaved_changes();

// Checks if configuration wizard needs to run, calls config_wizard if so.
// Returns whether the Wizard ran.
extern bool config_wizard_startup(bool app_config_exists);

// Opens the configuration wizard, returns true if wizard is finished & accepted.
// The run_reason argument is actually ConfigWizard::RunReason, but int is used here because of Perl.
extern void config_wizard(int run_reason);

// Create "Preferences" dialog after selecting menu "Preferences" in Perl part
extern void open_preferences_dialog(int event_preferences);

// Create a new preset tab (print, filament and printer),
void create_preset_tabs(bool no_controller, int event_value_change, int event_presets_changed);
TabIface* get_preset_tab_iface(char *name);

// add it at the end of the tab panel.
void add_created_tab(Tab* panel, int event_value_change, int event_presets_changed);
// Change option value in config
void change_opt_value(DynamicPrintConfig& config, const t_config_option_key& opt_key, const boost::any& value, int opt_index = 0);

// Update UI / Tabs to reflect changes in the currently loaded presets
void load_current_presets();

void show_error(wxWindow* parent, const wxString& message);
void show_error_id(int id, const std::string& message);   // For Perl
void show_info(wxWindow* parent, const wxString& message, const wxString& title);
void warning_catcher(wxWindow* parent, const wxString& message);

// load language saved at application config 
bool load_language();
// save language at application config 
void save_language();
// get list of installed languages 
void get_installed_languages(wxArrayString & names, wxArrayLong & identifiers);
// select language from the list of installed languages
bool select_language(wxArrayString & names, wxArrayLong & identifiers);
// update right panel of the Plater according to view mode
void update_mode();

void show_info_sizer(const bool show);

std::vector<Tab *>& get_tabs_list();
bool checked_tab(Tab* tab);
void delete_tab_from_list(Tab* tab);

// Creates a wxCheckListBoxComboPopup inside the given wxComboCtrl, filled with the given text and items.
// Items are all initialized to the given value.
// Items must be separated by '|', for example "Item1|Item2|Item3", and so on.
void create_combochecklist(wxComboCtrl* comboCtrl, std::string text, std::string items, bool initial_value);

// Returns the current state of the items listed in the wxCheckListBoxComboPopup contained in the given wxComboCtrl,
// encoded inside an int.
int combochecklist_get_flags(wxComboCtrl* comboCtrl);

// Return translated std::string as a wxString
wxString	L_str(const std::string &str);
// Return wxString from std::string in UTF8
wxString	from_u8(const std::string &str);

void set_model_events_from_perl(Model &model,
							    int event_object_selection_changed,
							    int event_object_settings_changed,
							    int event_remove_object, 
							    int event_update_scene);
void add_frequently_changed_parameters(wxWindow* parent, wxBoxSizer* sizer, wxFlexGridSizer* preset_sizer);
// Update view mode according to selected menu 
void update_mode();
bool is_expert_mode();

// Callback to trigger a configuration update timer on the Plater.
static PerlCallback g_on_request_update_callback;
 
ConfigOptionsGroup* get_optgroup(size_t i); 
std::vector <std::shared_ptr<ConfigOptionsGroup>>& get_optgroups();
wxButton*			get_wiping_dialog_button();

void add_export_option(wxFileDialog* dlg, const std::string& format);
int get_export_option(wxFileDialog* dlg);

// Returns the dimensions of the screen on which the main frame is displayed
bool get_current_screen_size(wxWindow *window, unsigned &width, unsigned &height);

// Save window size and maximized status into AppConfig
void save_window_size(wxTopLevelWindow *window, const std::string &name);
// Restore the above
void restore_window_size(wxTopLevelWindow *window, const std::string &name);

// Update buttons view according to enable/disable
void enable_action_buttons(bool enable);

// Display an About dialog
extern void about();
// Ask the destop to open the datadir using the default file explorer.
extern void desktop_open_datadir_folder();

} // namespace GUI
} // namespace Slic3r

#endif<|MERGE_RESOLUTION|>--- conflicted
+++ resolved
@@ -24,12 +24,9 @@
 class wxFlexGridSizer;
 class wxButton;
 class wxFileDialog;
-<<<<<<< HEAD
 class wxStaticBitmap;
 class wxFont;
-=======
 class wxTopLevelWindow;
->>>>>>> 4ec4c936
 
 namespace Slic3r { 
 
