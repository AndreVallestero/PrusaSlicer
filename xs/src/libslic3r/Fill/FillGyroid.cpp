--- conflicted
+++ resolved
@@ -9,8 +9,8 @@
 
 namespace Slic3r {
 
-
-static inline double f(double x, double z_sin, double z_cos, bool vertical, bool flip) {
+static inline double f(double x, double z_sin, double z_cos, bool vertical, bool flip)
+{
     if (vertical) {
         double phase_offset = (z_cos < 0 ? M_PI : 0) + M_PI;
         double a   = sin(x + phase_offset);
@@ -28,7 +28,6 @@
         return (asin(a/r) + asin(res/r) + 0.5 * M_PI);
     }
 }
-
 
 static inline Polyline make_wave(
     const std::vector<Pointf>& one_period, double width, double height, double offset, double scaleFactor,
@@ -56,8 +55,8 @@
     return polyline;
 }
 
-
-static std::vector<Pointf> make_one_period(double width, double scaleFactor, double z_cos, double z_sin, bool vertical, bool flip) {
+static std::vector<Pointf> make_one_period(double width, double scaleFactor, double z_cos, double z_sin, bool vertical, bool flip)
+{
     std::vector<Pointf> points;
     double dx = M_PI_4; // very coarse spacing to begin with
     double limit = std::min(2*M_PI, width);
@@ -88,29 +87,11 @@
     return points;
 }
 
-
 static Polylines make_gyroid_waves(double gridZ, double density_adjusted, double line_spacing, double width, double height)
 {
     const double scaleFactor = scale_(line_spacing) / density_adjusted;
  //scale factor for 5% : 8 712 388
  // 1z = 10^-6 mm ?
-<<<<<<< HEAD
-    double z     = gridZ / scaleFactor;
-    double z_sin = sin(z);
-    double z_cos = cos(z);
-    Polylines result;
-    if (std::abs(z_sin) <= std::abs(z_cos)) {
-        // Vertical wave
-        double x0 = M_PI * (int)((- 0.5 * M_PI) / M_PI - 1.);
-        bool   flip          = ((int)(x0 / M_PI + 1.) & 1) != 0;
-        for (; x0 < width - 0.5 * M_PI; x0 += M_PI, flip = ! flip)
-            result.emplace_back(make_wave_vertical(width, height, x0, segmentSize, scaleFactor, z_cos, z_sin, flip));
-    } else {
-        // Horizontal wave
-        bool flip = true;
-        for (double y0 = 0.; y0 < height; y0 += M_PI, flip = !flip)
-            result.emplace_back(make_wave_horizontal(width, height, y0, segmentSize, scaleFactor, z_cos, z_sin, flip));
-=======
     const double z     = gridZ / scaleFactor;
     const double z_sin = sin(z);
     const double z_cos = cos(z);
@@ -124,7 +105,6 @@
         lower_bound = -M_PI;
         upper_bound = width - M_PI_2;
         std::swap(width,height);
->>>>>>> 68c37496
     }
 
     std::vector<Pointf> one_period = make_one_period(width, scaleFactor, z_cos, z_sin, vertical, flip); // creates one period of the waves, so it doesn't have to be recalculated all the time
@@ -141,11 +121,6 @@
     return result;
 }
 
-
-
-
-
-
 void FillGyroid::_fill_surface_single(
     const FillParams                &params, 
     unsigned int                     thickness_layers,
@@ -157,8 +132,6 @@
     BoundingBox bb = expolygon.contour.bounding_box();
     // Density adjusted to have a good %of weight.
     double      density_adjusted = std::max(0., params.density * 2.);
-
-
     // Distance between the gyroid waves in scaled coordinates.
     coord_t     distance = coord_t(scale_(this->spacing) / density_adjusted);
 
