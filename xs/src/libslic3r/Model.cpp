--- conflicted
+++ resolved
@@ -16,11 +16,6 @@
 
 #include "SVG.hpp"
 #include <Eigen/Dense>
-
-static const float UNIT_MATRIX[] = { 1.0f, 0.0f, 0.0f, 0.0f,
-                                     0.0f, 1.0f, 0.0f, 0.0f,
-                                     0.0f, 0.0f, 1.0f, 0.0f,
-                                     0.0f, 0.0f, 0.0f, 1.0f };
 
 namespace Slic3r {
 
@@ -240,11 +235,7 @@
     return bb;
 }
 
-<<<<<<< HEAD
 void Model::center_instances_around_point(const Vec2d &point)
-=======
-void Model::center_instances_around_point(const Pointf &point)
->>>>>>> 4522811f
 {
 //    BoundingBoxf3 bb = this->bounding_box();
     BoundingBoxf3 bb;
@@ -724,7 +715,7 @@
     this->invalidate_bounding_box();
 }
 
-void ModelObject::rotate(float angle, const Pointf3& axis)
+void ModelObject::rotate(float angle, const Axis& axis)
 {
     for (ModelVolume *v : this->volumes)
     {
@@ -738,6 +729,20 @@
     this->invalidate_bounding_box();
 }
 
+void ModelObject::rotate(float angle, const Vec3d& axis)
+{
+    for (ModelVolume *v : this->volumes)
+    {
+        v->mesh.rotate(angle, axis);
+        v->m_convex_hull.rotate(angle, axis);
+    }
+
+    center_around_origin();
+
+    this->origin_translation = Vec3d::Zero();
+    this->invalidate_bounding_box();
+}
+
 void ModelObject::transform(const float* matrix3x4)
 {
     if (matrix3x4 == nullptr)
@@ -761,11 +766,7 @@
         v->m_convex_hull.mirror(axis);
     }
 
-<<<<<<< HEAD
     this->origin_translation = Vec3d::Zero();
-=======
-    this->origin_translation = Pointf3(0, 0, 0);
->>>>>>> 4522811f
     this->invalidate_bounding_box();
 }
 
@@ -875,23 +876,12 @@
         {
             for (ModelInstance* inst : this->instances)
             {
-<<<<<<< HEAD
                 Transform3d m = Transform3d::Identity();
                 m.translate(Vec3d(inst->offset(0), inst->offset(1), 0.0));
                 m.rotate(Eigen::AngleAxisd(inst->rotation, Vec3d::UnitZ()));
                 m.scale(inst->scaling_factor);
 
                 BoundingBoxf3 bb = vol->get_convex_hull().transformed_bounding_box(m);
-=======
-                std::vector<float> world_mat(UNIT_MATRIX, std::end(UNIT_MATRIX));
-                Eigen::Transform<float, 3, Eigen::Affine> m = Eigen::Transform<float, 3, Eigen::Affine>::Identity();
-                m.translate(Eigen::Vector3f((float)inst->offset.x, (float)inst->offset.y, 0.0f));
-                m.rotate(Eigen::AngleAxisf(inst->rotation, Eigen::Vector3f::UnitZ()));
-                m.scale(inst->scaling_factor);
-                ::memcpy((void*)world_mat.data(), (const void*)m.data(), 16 * sizeof(float));
-
-                BoundingBoxf3 bb = vol->get_convex_hull().transformed_bounding_box(world_mat);
->>>>>>> 4522811f
 
                 if (print_volume.contains(bb))
                     inst->print_volume_state = ModelInstance::PVS_Inside;
