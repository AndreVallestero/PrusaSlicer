--- conflicted
+++ resolved
@@ -264,35 +264,26 @@
         //  On the other side, with this line the combo box popup cannot be closed by clicking on the combo button on Windows 10.
         comboCtrl->UseAltPopupWindow();
 
-<<<<<<< HEAD
 		int max_width = 0;
 
-        comboCtrl->EnablePopupAnimation(false);
-        comboCtrl->SetPopupControl(popup);
+		// the following line messes up the popup size the first time it is shown on wxWidgets 3.1.3
+//		comboCtrl->EnablePopupAnimation(false);
+		comboCtrl->SetPopupControl(popup);
 		wxString title = from_u8(text);
 		max_width = std::max(max_width, 60 + comboCtrl->GetTextExtent(title).x);
 		popup->SetStringValue(title);
 		popup->Bind(wxEVT_CHECKLISTBOX, [popup](wxCommandEvent& evt) { popup->OnCheckListBox(evt); });
-=======
-		// the following line messes up the popup size the first time it is shown on wxWidgets 3.1.3
-//		comboCtrl->EnablePopupAnimation(false);
-		comboCtrl->SetPopupControl(popup);
-        popup->SetStringValue(from_u8(text));
-        popup->Bind(wxEVT_CHECKLISTBOX, [popup](wxCommandEvent& evt) { popup->OnCheckListBox(evt); });
->>>>>>> d8a81e97
-        popup->Bind(wxEVT_LISTBOX, [popup](wxCommandEvent& evt) { popup->OnListBoxSelection(evt); });
+		popup->Bind(wxEVT_LISTBOX, [popup](wxCommandEvent& evt) { popup->OnListBoxSelection(evt); });
         popup->Bind(wxEVT_KEY_DOWN, [popup](wxKeyEvent& evt) { popup->OnKeyEvent(evt); });
         popup->Bind(wxEVT_KEY_UP, [popup](wxKeyEvent& evt) { popup->OnKeyEvent(evt); });
 
         std::vector<std::string> items_str;
         boost::split(items_str, items, boost::is_any_of("|"), boost::token_compress_off);
 
-<<<<<<< HEAD
 		// each item must be composed by 2 parts
 		assert(items_str.size() %2 == 0);
 
-		for (size_t i = 0; i < items_str.size(); i += 2)
-		{
+		for (size_t i = 0; i < items_str.size(); i += 2) {
 			wxString label = from_u8(items_str[i]);
 			max_width = std::max(max_width, 60 + popup->GetTextExtent(label).x);
 			popup->Append(label);
@@ -301,28 +292,15 @@
 
 		comboCtrl->SetMinClientSize(wxSize(max_width, -1));
 	}
-=======
-        for (const std::string& item : items_str) {
-            popup->Append(from_u8(item));
-        }
-
-        for (unsigned int i = 0; i < popup->GetCount(); ++i) {
-            popup->Check(i, initial_value);
-        }
-    }
->>>>>>> d8a81e97
 }
 
 unsigned int combochecklist_get_flags(wxComboCtrl* comboCtrl)
 {
 	unsigned int flags = 0;
 
-<<<<<<< HEAD
 	wxCheckListBoxComboPopup* popup = wxDynamicCast(comboCtrl->GetPopupControl(), wxCheckListBoxComboPopup);
-	if (popup != nullptr)
-	{
-		for (unsigned int i = 0; i < popup->GetCount(); ++i)
-		{
+	if (popup != nullptr) {
+		for (unsigned int i = 0; i < popup->GetCount(); ++i) {
 			if (popup->IsChecked(i))
 				flags |= 1 << i;
 		}
@@ -330,23 +308,12 @@
 
 	return flags;
 }
-=======
-    wxCheckListBoxComboPopup* popup = wxDynamicCast(comboCtrl->GetPopupControl(), wxCheckListBoxComboPopup);
-    if (popup != nullptr) {
-        for (unsigned int i = 0; i < popup->GetCount(); ++i) {
-            if (popup->IsChecked(i))
-                flags |= 1 << i;
-        }
-    }
->>>>>>> d8a81e97
 
 void combochecklist_set_flags(wxComboCtrl* comboCtrl, unsigned int flags)
 {
 	wxCheckListBoxComboPopup* popup = wxDynamicCast(comboCtrl->GetPopupControl(), wxCheckListBoxComboPopup);
-	if (popup != nullptr)
-	{
-		for (unsigned int i = 0; i < popup->GetCount(); ++i)
-		{
+	if (popup != nullptr) {
+		for (unsigned int i = 0; i < popup->GetCount(); ++i) {
 			popup->Check(i, (flags & (1 << i)) != 0);
 		}
 	}
