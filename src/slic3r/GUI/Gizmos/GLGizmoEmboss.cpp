#include "GLGizmoEmboss.hpp"
#include "slic3r/GUI/GLCanvas3D.hpp"
#include "slic3r/GUI/GUI_App.hpp"
#include "slic3r/GUI/GUI_ObjectList.hpp"
#include "slic3r/GUI/GUI_ObjectManipulation.hpp"
#include "slic3r/GUI/MainFrame.hpp" // to update title when add text
#include "slic3r/GUI/NotificationManager.hpp"
#include "slic3r/GUI/Plater.hpp"
#include "slic3r/GUI/MsgDialog.hpp"
#include "slic3r/GUI/format.hpp"
#include "slic3r/GUI/CameraUtils.hpp"
#include "slic3r/GUI/Jobs/EmbossJob.hpp"
#include "slic3r/GUI/Jobs/CreateFontNameImageJob.hpp"
#include "slic3r/GUI/Jobs/NotificationProgressIndicator.hpp"
#include "slic3r/Utils/WxFontUtils.hpp"
#include "slic3r/Utils/UndoRedo.hpp"

#include "libslic3r/Geometry.hpp" // to range pi pi
#include "libslic3r/Timer.hpp" 

#include "libslic3r/Model.hpp"
#include "libslic3r/Preset.hpp"
#include "libslic3r/ClipperUtils.hpp" // union_ex
#include "libslic3r/AppConfig.hpp"    // store/load font list
#include "libslic3r/Format/OBJ.hpp" // load obj file for default object
#include "libslic3r/BuildVolume.hpp"

#include "imgui/imgui_stdlib.h" // using std::string for inputs

#include <wx/font.h>
#include <wx/fontutil.h>
#include <wx/fontdlg.h>
#include <wx/fontenum.h>
#include <wx/display.h> // detection of change DPI
#include <wx/hashmap.h>

#include <boost/log/trivial.hpp>
#include <boost/nowide/fstream.hpp> // serialize deserialize facenames
#include <boost/functional/hash.hpp>
#include <boost/filesystem.hpp>

// cache font list by cereal
#include <cereal/cereal.hpp>
#include <cereal/types/vector.hpp>
#include <cereal/types/string.hpp>
#include <cereal/archives/binary.hpp>

#include <GL/glew.h>
#include <chrono> // measure enumeration of fonts

// uncomment for easier debug
//#define ALLOW_DEBUG_MODE
#ifdef ALLOW_DEBUG_MODE
#define ALLOW_ADD_FONT_BY_FILE
#define ALLOW_ADD_FONT_BY_OS_SELECTOR
#define SHOW_WX_FONT_DESCRIPTOR // OS specific descriptor | file path --> in edit style <tree header>
#define SHOW_FONT_FILE_PROPERTY // ascent, descent, line gap, cache --> in advanced <tree header>
#define SHOW_CONTAIN_3MF_FIX // when contain fix matrix --> show gray '3mf' next to close button
#define SHOW_OFFSET_DURING_DRAGGING // when drag with text over surface visualize used center
#define SHOW_IMGUI_ATLAS
#define SHOW_ICONS_TEXTURE
#define SHOW_FINE_POSITION // draw convex hull around volume
#define DRAW_PLACE_TO_ADD_TEXT // Interactive draw of window position 
#define ALLOW_OPEN_NEAR_VOLUME
#endif // ALLOW_DEBUG_MODE

//#define USE_PIXEL_SIZE_IN_WX_FONT

using namespace Slic3r;
using namespace Slic3r::Emboss;
using namespace Slic3r::GUI;
using namespace Slic3r::GUI::Emboss;

namespace {
template<typename T> struct Limit {
    // Limitation for view slider range in GUI
    MinMax<T> gui;
    // Real limits for setting exacts values
    MinMax<T> values;
};
// Variable keep limits for variables
static const struct Limits
{
    MinMax<double> emboss{0.01, 1e4}; // in mm
    MinMax<float> size_in_mm{0.1f, 1000.f}; // in mm
    Limit<float> boldness{{-200.f, 200.f}, {-2e4f, 2e4f}}; // in font points
    Limit<float> skew{{-1.f, 1.f}, {-100.f, 100.f}}; // ration without unit
    MinMax<int>  char_gap{-20000, 20000}; // in font points
    MinMax<int>  line_gap{-20000, 20000}; // in font points
    // distance text object from surface
    MinMax<float> angle{-180.f, 180.f}; // in degrees
} limits;

/// <summary>
/// Prepare data for emboss
/// </summary>
/// <param name="text">Text to emboss</param>
/// <param name="style_manager">Keep actual selected style</param>
/// <param name="text_lines">Needed when transform per glyph</param>
/// <param name="selection">Needed for transform per glyph</param>
/// <param name="type">Define type of volume - side of surface(in / out)</param>
/// <param name="cancel">Cancel for previous job</param>
/// <returns>Base data for emboss text</returns>
<<<<<<< HEAD
std::unique_ptr<DataBase> create_emboss_data_base(
    const std::string& text,
    StyleManager& style_manager,
    TextLinesModel& text_lines,
    const Selection& selection,
    ModelVolumeType type,
    std::shared_ptr<std::atomic<bool>>& cancel);
CreateVolumeParams create_input(GLCanvas3D &canvas, const StyleManager::Style &style, RaycastManager &raycaster, ModelVolumeType volume_type);
=======
static DataBase create_emboss_data_base(const std::string                  &text,
                                        StyleManager                       &style_manager,
                                        TextLinesModel                     &text_lines,
                                        const Selection                    &selection,
                                        ModelVolumeType type,
                                        std::shared_ptr<std::atomic<bool>> &cancel);
>>>>>>> 88cc4d13

/// <summary>
/// Move window for edit emboss text near to embossed object
/// NOTE: embossed object must be selected
/// </summary>
<<<<<<< HEAD
ImVec2 calc_fine_position(const Selection &selection, const ImVec2 &windows_size, const Size &canvas_size);
=======
/// <param name="emboss_data">Define params of text</param>
/// <param name="volume_type">Emboss / engrave</param>
/// <param name="screen_coor">Mouse position which define position</param>
/// <param name="gl_volume">Volume to find surface for create</param>
/// <param name="raycaster">Ability to ray cast to model</param>
/// <param name="text_lines">Per glyph transformation</param>
/// <param name="style_manager">Line height need font file/param>
/// <param name="canvas">Contain already used scene RayCasters</param>
/// <returns>True when start creation, False when there is no hit surface by screen coor</returns>
static bool start_create_volume_on_surface_job(DataBase         &emboss_data,
                                               ModelVolumeType   volume_type,
                                               const Vec2d      &screen_coor,
                                               const GLVolume   *gl_volume,
                                               RaycastManager   &raycaster,
                                               TextLinesModel &text_lines,
                                               /*const */ StyleManager &style_manager,
                                               GLCanvas3D       &canvas);
>>>>>>> 88cc4d13

struct TextDataBase : public DataBase
{
    TextDataBase(DataBase &&parent, const FontFileWithCache &font_file, 
        TextConfiguration &&text_configuration, const EmbossProjection& projection);
    // Create shape from text + font configuration
    EmbossShape &create_shape() override;
    void write(ModelVolume &volume) const override;

private:
    //  Keep pointer on Data of font (glyph shapes)
    FontFileWithCache m_font_file;
    // font item is not used for create object
    TextConfiguration m_text_configuration;
};

// Loaded icons enum
// Have to match order of files in function GLGizmoEmboss::init_icons()
enum class IconType : unsigned {
    rename = 0,
    erase,
    add,
    save,
    undo,
    italic,
    unitalic,
    bold,
    unbold,
    system_selector,
    open_file,
    exclamation,
    lock,
    lock_bold,
    unlock,
    unlock_bold,
    align_horizontal_left,
    align_horizontal_center,
    align_horizontal_right,
    align_vertical_top,
    align_vertical_center,
    align_vertical_bottom,
    // automatic calc of icon's count
    _count
};
// Define rendered version of icon
enum class IconState : unsigned { activable = 0, hovered /*1*/, disabled /*2*/ };
// selector for icon by enum
const IconManager::Icon &get_icon(const IconManager::VIcons& icons, IconType type, IconState state);
// short call of Slic3r::GUI::button
bool draw_button(const IconManager::VIcons& icons, IconType type, bool disable = false);

struct FaceName
{
    wxString    wx_name;
    std::string name_truncated = "";
    size_t      texture_index  = 0;
    // State for generation of texture
    // when start generate create share pointers
    std::shared_ptr<std::atomic<bool>> cancel = nullptr;
    // R/W only on main thread - finalize of job
    std::shared_ptr<bool> is_created = nullptr;
};

<<<<<<< HEAD
// Implementation of forwarded struct
// Keep sorted list of loadable face names
struct Facenames
{
    // flag to keep need of enumeration fonts from OS
    // false .. wants new enumeration check by Hash
    // true  .. already enumerated(During opened combo box)
    bool is_init = false;

    bool has_truncated_names = false;

    // data of can_load() faces
    std::vector<FaceName> faces = {};
    // Sorter set of Non valid face names in OS
    std::vector<wxString> bad = {};

    // Configuration of font encoding
    static const wxFontEncoding encoding = wxFontEncoding::wxFONTENCODING_SYSTEM;

    // Identify if preview texture exists
    GLuint texture_id = 0;

    // protection for open too much font files together
    // Gtk:ERROR:../../../../gtk/gtkiconhelper.c:494:ensure_surface_for_gicon: assertion failed (error == NULL): Failed to load
    // /usr/share/icons/Yaru/48x48/status/image-missing.png: Error opening file /usr/share/icons/Yaru/48x48/status/image-missing.png: Too
    // many open files (g-io-error-quark, 31) This variable must exist until no CreateFontImageJob is running
    unsigned int count_opened_font_files = 0;

    // Configuration for texture height
    const int count_cached_textures = 32;

    // index for new generated texture index(must be lower than count_cached_textures)
    size_t texture_index = 0;

    // hash created from enumerated font from OS
    // check when new font was installed
    size_t hash = 0;
=======
/// <summary>
/// Apply camera direction for emboss direction
/// </summary>
/// <param name="camera">Define view vector</param>
/// <param name="canvas">Containe Selected Model to modify</param>
/// <param name="keep_up">Keep same up vector</param>
/// <returns>True when apply change otherwise false</returns>
static bool apply_camera_dir(const Camera &camera, GLCanvas3D &canvas, bool keep_up);
>>>>>>> 88cc4d13

    // filtration pattern
    std::string       search = "";
    std::vector<bool> hide; // result of filtration
};

bool store(const Facenames &facenames);
bool load(Facenames &facenames);
void init_face_names(Facenames &facenames);
void init_truncated_names(Facenames &face_names, float max_width);

// This configs holds GUI layout size given by translated texts.
// etc. When language changes, GUI is recreated and this class constructed again,
// so the change takes effect. (info by GLGizmoFdmSupports.hpp)
struct GuiCfg
{
    // Detect invalid config values when change monitor DPI
    double screen_scale;
    float  main_toolbar_height;

    // Zero means it is calculated in init function
    ImVec2       minimal_window_size                  = ImVec2(0, 0);
    ImVec2       minimal_window_size_with_advance     = ImVec2(0, 0);
    ImVec2       minimal_window_size_with_collections = ImVec2(0, 0);
    float        height_of_volume_type_selector       = 0.f;
    float        input_width                          = 0.f;
    float        delete_pos_x                         = 0.f;
    float        max_style_name_width                 = 0.f;
    unsigned int icon_width                           = 0;

    // maximal width and height of style image
    Vec2i max_style_image_size = Vec2i(0, 0);

    float indent                = 0.f;
    float input_offset          = 0.f;
    float advanced_input_offset = 0.f;
    float lock_offset           = 0.f;

    ImVec2 text_size;

    // maximal size of face name image
    Vec2i face_name_size             = Vec2i(100, 0);
    float face_name_max_width        = 100.f;
    float face_name_texture_offset_x = 105.f;

    // maximal texture generate jobs running at once
    unsigned int max_count_opened_font_files = 10;

    // Only translations needed for calc GUI size
    struct Translations
    {
        std::string font;
        std::string height;
        std::string depth;

        // advanced
        std::string use_surface;
        std::string per_glyph;
        std::string alignment;
        std::string char_gap;
        std::string line_gap;
        std::string boldness;
        std::string skew_ration;
        std::string from_surface;
        std::string rotation;
        std::string keep_up;
        std::string collection;
    };
    Translations translations;
};
GuiCfg create_gui_configuration();

void draw_font_preview(FaceName &face, const std::string &text, Facenames &faces, const GuiCfg &cfg, bool is_visible);
// for existing volume which is selected(could init different(to volume text) lines count when edit text)
void init_text_lines(TextLinesModel &text_lines, const Selection& selection, /* const*/ StyleManager &style_manager, unsigned count_lines=0);
} // namespace priv

<<<<<<< HEAD
// use private definition
struct GLGizmoEmboss::Facenames: public ::Facenames{};
struct GLGizmoEmboss::GuiCfg: public ::GuiCfg{};

GLGizmoEmboss::GLGizmoEmboss(GLCanvas3D &parent)
    : GLGizmoBase(parent, M_ICON_FILENAME, -2)
    , m_gui_cfg(nullptr)
    , m_style_manager(m_imgui->get_glyph_ranges(), create_default_styles)
    , m_face_names(std::make_unique<Facenames>())
    , m_rotate_gizmo(parent, GLGizmoRotate::Axis::Z) // grab id = 2 (Z axis)
{
    m_rotate_gizmo.set_group_id(0);
    m_rotate_gizmo.set_force_local_coordinate(true);
    // to use https://fontawesome.com/ (copy & paste) unicode symbols from web
    // paste HEX unicode into notepad move cursor after unicode press [alt] + [x]
}

bool GLGizmoEmboss::create_volume(ModelVolumeType volume_type, const Vec2d& mouse_pos)
=======
namespace {
// for existing volume which is selected(could init different(to volume text) lines count when edit text)
void init_text_lines(TextLinesModel &text_lines, const Selection& selection, /* const*/ StyleManager &style_manager, unsigned count_lines=0);
// before text volume is created
void init_new_text_line(TextLinesModel &text_lines, const Transform3d& new_text_tr, const ModelObject& mo, /* const*/ StyleManager &style_manager);
}

void GLGizmoEmboss::create_volume(ModelVolumeType volume_type, const Vec2d& mouse_pos)
>>>>>>> 88cc4d13
{
    if (!init_create(volume_type))
        return false;

<<<<<<< HEAD
    // NOTE: change style manager - be carefull with order changes
    DataBasePtr base = create_emboss_data_base(m_text, m_style_manager, m_text_lines, m_parent.get_selection(), volume_type, m_job_cancel);
    CreateVolumeParams input = create_input(m_parent, m_style_manager.get_style(), m_raycast_manager, volume_type);
    return start_create_volume(input, std::move(base), mouse_pos);
=======
    const GLVolume *gl_volume = get_first_hovered_gl_volume(m_parent);
    DataBase emboss_data    = priv::create_emboss_data_base(m_text, m_style_manager, m_text_lines, m_parent.get_selection(), volume_type, m_job_cancel);
    bool is_simple_mode = wxGetApp().get_mode() == comSimple;
    if (gl_volume != nullptr && !is_simple_mode) {
        // Try to cast ray into scene and find object for add volume
        if (!priv::start_create_volume_on_surface_job(emboss_data, volume_type, mouse_pos, gl_volume, m_raycast_manager, m_text_lines, m_style_manager, m_parent)) {
            // When model is broken. It could appear that hit miss the object.
            // So add part near by in simmilar manner as right panel do
            create_volume(volume_type);
        }
    } else {
        // object is not under mouse position soo create object on plater
        priv::start_create_object_job(emboss_data, mouse_pos);    
    }
>>>>>>> 88cc4d13
}

// Designed for create volume without information of mouse in scene
bool GLGizmoEmboss::create_volume(ModelVolumeType volume_type)
{
    if (!init_create(volume_type))
<<<<<<< HEAD
        return false;

    // NOTE: change style manager - be carefull with order changes
    DataBasePtr base = create_emboss_data_base(m_text, m_style_manager, m_text_lines, m_parent.get_selection(), volume_type, m_job_cancel);
    CreateVolumeParams input = create_input(m_parent, m_style_manager.get_style(), m_raycast_manager, volume_type);
    return start_create_volume_without_position(input, std::move(base));
=======
        return;

    // select position by camera position and view direction
    const Selection &selection = m_parent.get_selection();
    int object_idx = selection.get_object_idx();

    Size s = m_parent.get_canvas_size();
    Vec2d screen_center(s.get_width() / 2., s.get_height() / 2.);
    DataBase emboss_data = priv::create_emboss_data_base(m_text, m_style_manager, m_text_lines, m_parent.get_selection(), volume_type, m_job_cancel);
    const ModelObjectPtrs &objects = selection.get_model()->objects;
    bool is_simple_mode = wxGetApp().get_mode() == comSimple;
    // No selected object so create new object
    if (selection.is_empty() || object_idx < 0 || static_cast<size_t>(object_idx) >= objects.size() || is_simple_mode) {
        // create Object on center of screen
        // when ray throw center of screen not hit bed it create object on center of bed
        priv::start_create_object_job(emboss_data, screen_center);
        return;
    }

    // create volume inside of selected object
    Vec2d coor;
    const GLVolume *vol = nullptr;
    const Camera &camera = wxGetApp().plater()->get_camera();
    priv::find_closest_volume(selection, screen_center, camera, objects, &coor, &vol);
    if (vol == nullptr) {
        priv::start_create_object_job(emboss_data, screen_center);
    } else if (!priv::start_create_volume_on_surface_job(emboss_data, volume_type, coor, vol, m_raycast_manager, m_text_lines, m_style_manager, m_parent)) {
        // in centroid of convex hull is not hit with object
        // soo create transfomation on border of object
        
        // there is no point on surface so no use of surface will be applied
        FontProp &prop = emboss_data.text_configuration.style.prop;
        if (prop.use_surface)
            prop.use_surface = false;
        
        // Transformation is inspired add generic volumes in ObjectList::load_generic_subobject
        const ModelObject *obj = objects[vol->object_idx()];
        BoundingBoxf3 instance_bb = obj->instance_bounding_box(vol->instance_idx());
        // Translate the new modifier to be pickable: move to the left front corner of the instance's bounding box, lift to print bed.
        Transform3d tr = vol->get_instance_transformation().get_matrix_no_offset().inverse();
        Vec3d offset_tr(0, // center of instance - Can't suggest width of text before it will be created
            - instance_bb.size().y() / 2 - prop.size_in_mm / 2, // under
            prop.emboss / 2 - instance_bb.size().z() / 2 // lay on bed
        );
        Transform3d volume_trmat = tr * Eigen::Translation3d(offset_tr);                
        if (prop.per_glyph) {
            init_new_text_line(m_text_lines, volume_trmat, *obj, m_style_manager);
            emboss_data.text_lines = m_text_lines.get_lines();
        }
        priv::start_create_volume_job(obj, volume_trmat, emboss_data, volume_type);
    }
>>>>>>> 88cc4d13
}


void GLGizmoEmboss::on_shortcut_key() {
    set_volume_by_selection();
    if (m_volume == nullptr) {
        // No volume to select from selection so create volume.
        // NOTE: After finish job for creation emboss Text volume,
        // GLGizmoEmboss will be opened
        create_volume(ModelVolumeType::MODEL_PART);
    }
    else {
        // shortcut is pressed when text is selected soo start edit it.
        auto& mng = m_parent.get_gizmos_manager();
        if (mng.get_current_type() != GLGizmosManager::Emboss)
            mng.open_gizmo(GLGizmosManager::Emboss);
    }
}

namespace{
// verify correct volume type for creation of text
bool check(ModelVolumeType volume_type) {
    return volume_type == ModelVolumeType::MODEL_PART ||
           volume_type == ModelVolumeType::NEGATIVE_VOLUME ||
           volume_type == ModelVolumeType::PARAMETER_MODIFIER;
}
}

bool GLGizmoEmboss::init_create(ModelVolumeType volume_type)
{
    // check valid volume type
    if (!check(volume_type)){    
        BOOST_LOG_TRIVIAL(error) << "Can't create embossed volume with this type: " << (int) volume_type;
        return false;
    }

    if (!is_activable()) {
        BOOST_LOG_TRIVIAL(error) << "Can't create text. Gizmo is not activabled.";
        return false;
    }

    // Check can't be inside is_activable() cause crash
    // steps to reproduce: start App -> key 't' -> key 'delete'
    if (wxGetApp().obj_list()->has_selected_cut_object()) {
        BOOST_LOG_TRIVIAL(error) << "Can't create text on cut object";
        return false;
    }

    m_style_manager.discard_style_changes();

    // set default text
    m_text = _u8L("Embossed text");
    return true;
}

namespace {
TransformationType get_transformation_type(const Selection &selection)
{
    assert(selection.is_single_full_object() || selection.is_single_volume());
    return selection.is_single_volume() ? 
        TransformationType::Local_Relative_Joint :
        TransformationType::Instance_Relative_Joint; // object
}
} // namespace

bool GLGizmoEmboss::on_mouse_for_rotation(const wxMouseEvent &mouse_event)
{
    if (mouse_event.Moving()) return false;

    bool used = use_grabbers(mouse_event);
    if (!m_dragging) return used;

    if (mouse_event.Dragging()) {
        if (!m_rotate_start_angle.has_value()) {
            // when m_rotate_start_angle is not set mean it is not Dragging
            // when angle_opt is not set than angle is Zero
            const std::optional<float> &angle_opt = m_style_manager.get_style().angle;
            m_rotate_start_angle = angle_opt.value_or(0.f);
        }

        double angle = m_rotate_gizmo.get_angle();
        angle -= PI / 2; // Grabber is upward

        // temporary rotation
        Selection& selection = m_parent.get_selection();
        selection.rotate(Vec3d(0., 0., angle), get_transformation_type(selection));

        angle += *m_rotate_start_angle;
        // move to range <-M_PI, M_PI>
        Geometry::to_range_pi_pi(angle);

        // set into activ style
        assert(m_style_manager.is_active_font());
        if (m_style_manager.is_active_font()) {
            std::optional<float> angle_opt;
            if (!is_approx(angle, 0.))
                angle_opt = angle;
            m_style_manager.get_style().angle = angle_opt;
        }

        volume_transformation_changing();
    }
    return used;
}

bool GLGizmoEmboss::on_mouse_for_translate(const wxMouseEvent &mouse_event)
{
    // exist selected volume?
    if (m_volume == nullptr)
        return false;
    
    std::optional<double> wanted_up_limit;
    if (m_keep_up)
        wanted_up_limit = up_limit;
    const Camera &camera = wxGetApp().plater()->get_camera();
    bool was_dragging = m_surface_drag.has_value();
    bool res = on_mouse_surface_drag(mouse_event, camera, m_surface_drag, m_parent, m_raycast_manager, up_limit);
    bool is_dragging = m_surface_drag.has_value();

    // End with surface dragging?
    if (was_dragging && !is_dragging) 
        volume_transformation_changed();
    
    // Start with dragging
    else if (!was_dragging && is_dragging) {
        // Cancel job to prevent interuption of dragging (duplicit result)
        if (m_job_cancel != nullptr)
            m_job_cancel->store(true);
    }

    // during drag
    else if (was_dragging && is_dragging) {
        // update scale of selected volume --> should be approx the same
        calculate_scale();

        // Recalculate angle for GUI
        if (!m_keep_up) { 
            const GLVolume *gl_volume = get_selected_gl_volume(m_parent.get_selection());
            assert(gl_volume != nullptr);
            assert(m_style_manager.is_active_font());
            if (gl_volume == nullptr || !m_style_manager.is_active_font())
                return res;

<<<<<<< HEAD
            m_style_manager.get_font_prop().angle = calc_up(gl_volume->world_matrix(), Slic3r::GUI::up_limit);
=======
            m_style_manager.get_font_prop().angle = calc_up(gl_volume->world_matrix(), priv::up_limit);
>>>>>>> 88cc4d13
        }

        volume_transformation_changing();
    }
    return res;
}

void GLGizmoEmboss::on_mouse_change_selection(const wxMouseEvent &mouse_event)
{
    static bool was_dragging = true;  
    if ((mouse_event.LeftUp() || mouse_event.RightUp()) && !was_dragging) {
        // is hovered volume closest hovered?
        int hovered_idx = m_parent.get_first_hover_volume_idx();
        if (hovered_idx < 0) 
            // unselect object
            return close();

        const GLVolumePtrs &gl_volumes = m_parent.get_volumes().volumes;
        auto hovered_idx_ = static_cast<size_t>(hovered_idx);
        if (hovered_idx_ >= gl_volumes.size())
            return close();
        
        const GLVolume *gl_volume = gl_volumes[hovered_idx_];
        if (gl_volume == nullptr)
            return close();

        const ModelVolume *volume = get_model_volume(*gl_volume, m_parent.get_model()->objects);
        if (volume == nullptr || !volume->text_configuration.has_value())
            // select volume without text configuration
            return close();

        // Reselection of text to another text
    }
    was_dragging = mouse_event.Dragging();

    // Hook When click on object for reselection must be on event left down not up
    if (mouse_event.LeftDown()) {
        // is hovered volume closest hovered?
        int hovered_idx = m_parent.get_first_hover_volume_idx();
        if (hovered_idx < 0)
            // Potentionaly move with camera (drag)
            return;

        const GLVolumePtrs &gl_volumes = m_parent.get_volumes().volumes;
        auto hovered_idx_ = static_cast<size_t>(hovered_idx);
        if (hovered_idx_ >= gl_volumes.size())
            return;
        const GLVolume *gl_volume = gl_volumes[hovered_idx_];
        if (gl_volume == nullptr)
            return;
        const ModelVolume *volume = get_model_volume(*gl_volume, m_parent.get_model()->objects);
        if (volume == nullptr)
            return;

        if (volume->text_configuration.has_value())        
            return; // Reselection of text to another text

        // select volume without text configuration
        return close();
    }

    // Hook When drag with scene by right mouse button
    // object it is selected after drag scene !!
    if (mouse_event.RightDown()) {
        // is hovered volume closest hovered?
        int hovered_idx = m_parent.get_first_hover_volume_idx();
        if (hovered_idx < 0)
            // Potentionaly move with camera (drag)
            return;

        const GLVolumePtrs &gl_volumes = m_parent.get_volumes().volumes;
        auto hovered_idx_ = static_cast<size_t>(hovered_idx);
        if (hovered_idx_ >= gl_volumes.size())
            return;
        const GLVolume *gl_volume = gl_volumes[hovered_idx_];
        if (gl_volume == nullptr)
            return;
        const ModelVolume *volume = get_model_volume(*gl_volume, m_parent.get_model()->objects);
        if (volume == nullptr)
            return;

        // is actual selected?
        if (m_volume->id() == volume->id())
            return;

        // select volume without text configuration
        return close();
    }
}

bool GLGizmoEmboss::on_mouse(const wxMouseEvent &mouse_event)
{
    // not selected volume
    if (m_volume == nullptr ||
        get_model_volume(m_volume_id, m_parent.get_selection().get_model()->objects) == nullptr ||
        !m_volume->text_configuration.has_value()) return false;

    if (on_mouse_for_rotation(mouse_event)) return true;
    if (on_mouse_for_translate(mouse_event)) return true;
    on_mouse_change_selection(mouse_event);
    return false;
}

void GLGizmoEmboss::volume_transformation_changing()
{
    if (m_volume == nullptr || !m_volume->text_configuration.has_value()) {
        assert(false);
        return;
    }
    const FontProp &prop = m_volume->text_configuration->style.prop;
    if (prop.per_glyph)
        init_text_lines(m_text_lines, m_parent.get_selection(), m_style_manager, m_text_lines.get_lines().size());
}

void GLGizmoEmboss::volume_transformation_changed()
{
    if (m_volume == nullptr || !m_volume->text_configuration.has_value()) {
        assert(false);
        return;
    }

    const FontProp &prop = m_volume->text_configuration->style.prop;
    if (prop.per_glyph)
        init_text_lines(m_text_lines, m_parent.get_selection(), m_style_manager, m_text_lines.get_lines().size());

    // Update surface by new position
    if (prop.use_surface || prop.per_glyph)
        process();

    // Show correct value of height & depth inside of inputs
    calculate_scale();
}

<<<<<<< HEAD
bool        GLGizmoEmboss::wants_enter_leave_snapshots() const { return true; }
std::string GLGizmoEmboss::get_gizmo_entering_text() const { return _u8L("Enter emboss gizmo"); }
std::string GLGizmoEmboss::get_gizmo_leaving_text() const { return _u8L("Leave emboss gizmo"); }
std::string GLGizmoEmboss::get_action_snapshot_name() const { return _u8L("Embossing actions"); }

=======
>>>>>>> 88cc4d13
bool GLGizmoEmboss::on_init()
{
    m_rotate_gizmo.init();
    ColorRGBA gray_color(.6f, .6f, .6f, .3f);
    m_rotate_gizmo.set_highlight_color(gray_color);

    // NOTE: It has special handling in GLGizmosManager::handle_shortcut
    m_shortcut_key = WXK_CONTROL_T;

    // initialize text styles
    m_style_manager.init(wxGetApp().app_config);

    // Set rotation gizmo upwardrotate
    m_rotate_gizmo.set_angle(PI / 2);
    return true;
}

std::string GLGizmoEmboss::on_get_name() const { return _u8L("Emboss"); }

void GLGizmoEmboss::on_render() {
    // no volume selected
    const Selection &selection = m_parent.get_selection();
    if (m_volume == nullptr ||
        get_model_volume(m_volume_id, selection.get_model()->objects) == nullptr)
        return;
<<<<<<< HEAD
=======
    const Selection &selection = m_parent.get_selection();
>>>>>>> 88cc4d13
    if (selection.is_empty()) return;

    // prevent get local coordinate system on multi volumes
    if (!selection.is_single_volume_or_modifier() && 
        !selection.is_single_volume_instance()) return;
    
    const GLVolume *gl_volume_ptr = m_parent.get_selection().get_first_volume();
    if (gl_volume_ptr == nullptr) return;

    if (m_text_lines.is_init()) {
        const Transform3d& tr = gl_volume_ptr->world_matrix();
<<<<<<< HEAD
        const auto &fix = m_volume->emboss_shape->fix_3mf_tr;
=======
        const auto &fix = m_volume->text_configuration->fix_3mf_tr;
>>>>>>> 88cc4d13
        if (fix.has_value()) 
            m_text_lines.render(tr * fix->inverse());
        else 
            m_text_lines.render(tr);
    }

    bool is_surface_dragging = m_surface_drag.has_value();
    bool is_parent_dragging = m_parent.is_mouse_dragging();
    // Do NOT render rotation grabbers when dragging object
    bool is_rotate_by_grabbers = m_dragging;
    if (is_rotate_by_grabbers || 
        (!is_surface_dragging && !is_parent_dragging)) {
        glsafe(::glClear(GL_DEPTH_BUFFER_BIT));
        m_rotate_gizmo.render();
    }
}

void GLGizmoEmboss::on_register_raycasters_for_picking(){
    m_rotate_gizmo.register_raycasters_for_picking();
}
void GLGizmoEmboss::on_unregister_raycasters_for_picking(){
    m_rotate_gizmo.unregister_raycasters_for_picking();
}

#ifdef SHOW_FINE_POSITION
// draw suggested position of window
static void draw_fine_position(const Selection &selection,
                               const Size      &canvas,
                               const ImVec2    &windows_size)
{
    const Selection::IndicesList& indices = selection.get_volume_idxs();
    // no selected volume
    if (indices.empty()) return;
    const GLVolume *volume = selection.get_volume(*indices.begin());
    // bad volume selected (e.g. deleted one)
    if (volume == nullptr) return;

    const Camera   &camera = wxGetApp().plater()->get_camera();
    Slic3r::Polygon hull   = CameraUtils::create_hull2d(camera, *volume);
    ImVec2          canvas_size(canvas.get_width(), canvas.get_height());
    ImVec2 offset = ImGuiWrapper::suggest_location(windows_size, hull,
                                                   canvas_size);
    Slic3r::Polygon rect(
        {Point(offset.x, offset.y), Point(offset.x + windows_size.x, offset.y),
         Point(offset.x + windows_size.x, offset.y + windows_size.y),
         Point(offset.x, offset.y + windows_size.y)});
    ImGuiWrapper::draw(hull);
    ImGuiWrapper::draw(rect);
}
#endif // SHOW_FINE_POSITION

#ifdef DRAW_PLACE_TO_ADD_TEXT
static void draw_place_to_add_text()
{
    ImVec2             mp = ImGui::GetMousePos();
    Vec2d              mouse_pos(mp.x, mp.y);
    const Camera      &camera = wxGetApp().plater()->get_camera();
    Vec3d              p1 = CameraUtils::get_z0_position(camera, mouse_pos);
    std::vector<Vec3d> rect3d{p1 + Vec3d(5, 5, 0), p1 + Vec3d(-5, 5, 0),
                              p1 + Vec3d(-5, -5, 0), p1 + Vec3d(5, -5, 0)};
    Points             rect2d = CameraUtils::project(camera, rect3d);
    ImGuiWrapper::draw(Slic3r::Polygon(rect2d));
}
#endif // DRAW_PLACE_TO_ADD_TEXT

#ifdef SHOW_OFFSET_DURING_DRAGGING
static void draw_mouse_offset(const std::optional<Vec2d> &offset)
{
    if (!offset.has_value()) return;
    // debug draw
    auto   draw_list = ImGui::GetOverlayDrawList();
    ImVec2 p1        = ImGui::GetMousePos();
    ImVec2 p2(p1.x + offset->x(), p1.y + offset->y());
    ImU32  color     = ImGui::GetColorU32(ImGuiWrapper::COL_ORANGE_LIGHT);
    float  thickness = 3.f;
    draw_list->AddLine(p1, p2, color, thickness);
}
#endif // SHOW_OFFSET_DURING_DRAGGING

void GLGizmoEmboss::on_render_input_window(float x, float y, float bottom_limit)
{
    assert(m_volume != nullptr);
    // Do not render window for not selected text volume
    if (m_volume == nullptr ||
        get_model_volume(m_volume_id, m_parent.get_selection().get_model()->objects) == nullptr ||
        !m_volume->text_configuration.has_value()) {
        // This closing could lead to bad behavior of undo/redo stack when unselection create snapshot before close
        close();
        return;
    }

    // Not known situation when could happend this is only for sure
    if (!m_is_unknown_font && !m_style_manager.is_active_font())
        create_notification_not_valid_font("No active font in style. Select correct one.");
    else if (!m_is_unknown_font && !m_style_manager.get_wx_font().IsOk())
        create_notification_not_valid_font("WxFont is not loaded properly.");

    // Configuration creation
    double screen_scale = wxDisplay(wxGetApp().plater()).GetScaleFactor();
    float  main_toolbar_height = m_parent.get_main_toolbar_height();
    if (m_gui_cfg == nullptr ||                   // Exist configuration - first run
        m_gui_cfg->screen_scale != screen_scale || // change of DPI
        m_gui_cfg->main_toolbar_height != main_toolbar_height // change size of view port
        ) {
        // Create cache for gui offsets
        ::GuiCfg cfg = create_gui_configuration();
        cfg.screen_scale = screen_scale;
        cfg.main_toolbar_height = main_toolbar_height;

        GuiCfg gui_cfg{std::move(cfg)};
        m_gui_cfg = std::make_unique<const GuiCfg>(std::move(gui_cfg));
        // set position near toolbar
        m_set_window_offset = ImVec2(-1.f, -1.f);

        // change resolution regenerate icons
        init_icons();
        m_style_manager.clear_imgui_font();
    }

    const ImVec2 &min_window_size = get_minimal_window_size();
    ImGui::PushStyleVar(ImGuiStyleVar_WindowMinSize, min_window_size);

    // Draw origin position of text during dragging
    if (m_surface_drag.has_value()) {
        ImVec2 mouse_pos = ImGui::GetMousePos();
        ImVec2 center(
            mouse_pos.x + m_surface_drag->mouse_offset.x(),
            mouse_pos.y + m_surface_drag->mouse_offset.y());
        ImU32 color = ImGui::GetColorU32(
            m_surface_drag->exist_hit ? 
                ImVec4(1.f, 1.f, 1.f, .75f) : // transparent white
                ImVec4(1.f, .3f, .3f, .75f)
        ); // Warning color
        const float radius = 16.f;
        ImGuiWrapper::draw_cross_hair(center, radius, color);
    }

#ifdef SHOW_FINE_POSITION
    draw_fine_position(m_parent.get_selection(), m_parent.get_canvas_size(), min_window_size);
#endif // SHOW_FINE_POSITION
#ifdef DRAW_PLACE_TO_ADD_TEXT
    draw_place_to_add_text();
#endif // DRAW_PLACE_TO_ADD_TEXT
#ifdef SHOW_OFFSET_DURING_DRAGGING
    draw_mouse_offset(m_dragging_mouse_offset);
#endif // SHOW_OFFSET_DURING_DRAGGING

    // check if is set window offset
    if (m_set_window_offset.has_value()) {
        if (m_set_window_offset->y < 0)
            // position near toolbar
            m_set_window_offset = ImVec2(x, std::min(y, bottom_limit - min_window_size.y));
        
        ImGui::SetNextWindowPos(*m_set_window_offset, ImGuiCond_Always);
        m_set_window_offset.reset();
    } else if (!m_allow_open_near_volume) {
        y = std::min(y, bottom_limit - min_window_size.y);
        // position near toolbar
        ImVec2 pos(x, y);
        ImGui::SetNextWindowPos(pos, ImGuiCond_Once);
    }

    bool is_opened = true;
    ImGuiWindowFlags flag = ImGuiWindowFlags_NoCollapse;
    if (ImGui::Begin(get_name().c_str(), &is_opened, flag)) {
        // Need to pop var before draw window
        ImGui::PopStyleVar(); // WindowMinSize
        draw_window();
    } else {
        ImGui::PopStyleVar(); // WindowMinSize
    }

    // after change volume from object to volume it is necessary to recalculate
    // minimal windows size because of set type
    if (m_should_set_minimal_windows_size) {
        m_should_set_minimal_windows_size = false;
        ImGui::SetWindowSize(ImVec2(0.f, min_window_size.y), ImGuiCond_Always);
    }

    ImGui::End();
    if (!is_opened)
        close();
}

void GLGizmoEmboss::on_set_state()
{
    // enable / disable bed from picking
    // Rotation gizmo must work through bed
    m_parent.set_raycaster_gizmos_on_top(m_state == GLGizmoBase::On);

    m_rotate_gizmo.set_state(m_state);

    // Closing gizmo. e.g. selecting another one
    if (m_state == GLGizmoBase::Off) {
        // refuse outgoing during text preview
        reset_volume();
        // Store order and last activ index into app.ini
        // TODO: what to do when can't store into file?
        m_style_manager.store_styles_to_app_config(false);
        remove_notification_not_valid_font();
    } else if (m_state == GLGizmoBase::On) {
        // to reload fonts from system, when install new one
        wxFontEnumerator::InvalidateCache();

        // Immediately after set state On is called function data_changed(), 
        // where one could distiguish undo/redo serialization from opening by letter 'T'
        // set_volume_by_selection();

        // change position of just opened emboss window
        if (m_allow_open_near_volume) {
            m_set_window_offset = calc_fine_position(m_parent.get_selection(), get_minimal_window_size(), m_parent.get_canvas_size());
        } else {            
            m_set_window_offset = (m_gui_cfg != nullptr) ?
                ImGuiWrapper::change_window_position(on_get_name().c_str(), false) : ImVec2(-1, -1);
        }
    }
}

void GLGizmoEmboss::data_changed(bool is_serializing) {
    set_volume_by_selection();
    if (!is_serializing && m_volume == nullptr)
        close();
}

void GLGizmoEmboss::on_start_dragging() { m_rotate_gizmo.start_dragging(); }
void GLGizmoEmboss::on_stop_dragging()
{
    m_rotate_gizmo.stop_dragging();

    // This is fast fix for second try to rotate
    // When fixing, move grabber above text (not on side)
    m_rotate_gizmo.set_angle(PI/2);

    // apply rotation
    m_parent.do_rotate(L("Text-Rotate"));

    // Re-Calculate current angle of up vector
    const GLVolume *gl_volume = get_selected_gl_volume(m_parent.get_selection());
    assert(m_style_manager.is_active_font());
    assert(gl_volume != nullptr);
    if (m_style_manager.is_active_font() && gl_volume != nullptr) 
        m_style_manager.get_style().angle = calc_up(gl_volume->world_matrix(), Slic3r::GUI::up_limit);

    m_rotate_start_angle.reset();

    volume_transformation_changed();
}
void GLGizmoEmboss::on_dragging(const UpdateData &data) { m_rotate_gizmo.dragging(data); }

<<<<<<< HEAD
=======
GLGizmoEmboss::GuiCfg GLGizmoEmboss::create_gui_configuration()
{
    GuiCfg cfg; // initialize by default values;

    float line_height = ImGui::GetTextLineHeight();
    float line_height_with_spacing = ImGui::GetTextLineHeightWithSpacing();
    float space = line_height_with_spacing - line_height;
    const ImGuiStyle &style  = ImGui::GetStyle();

    cfg.max_style_name_width = ImGui::CalcTextSize("Maximal font name, extended").x;

    cfg.icon_width = static_cast<unsigned int>(std::ceil(line_height));
    // make size pair number
    if (cfg.icon_width % 2 != 0) ++cfg.icon_width;

    cfg.delete_pos_x = cfg.max_style_name_width + space;
    int count_line_of_text = 3;
    cfg.text_size = ImVec2(-FLT_MIN, line_height_with_spacing * count_line_of_text);
    ImVec2 letter_m_size = ImGui::CalcTextSize("M");
    int count_letter_M_in_input = 12;
    cfg.input_width = letter_m_size.x * count_letter_M_in_input;
    GuiCfg::Translations &tr = cfg.translations;

    tr.font   = _u8L("Font");
    tr.height = _u8L("Height");
    tr.depth  = _u8L("Depth");

    float max_text_width = std::max({
        ImGui::CalcTextSize(tr.font.c_str()).x,
        ImGui::CalcTextSize(tr.height.c_str()).x,
        ImGui::CalcTextSize(tr.depth.c_str()).x});
    cfg.indent       = static_cast<float>(cfg.icon_width);
    cfg.input_offset = style.WindowPadding.x + cfg.indent + max_text_width + space;

    tr.use_surface  = _u8L("Use surface");
    tr.per_glyph    = _u8L("Per glyph orientation");
    tr.alignment    = _u8L("Alignment");
    tr.char_gap     = _u8L("Char gap");
    tr.line_gap     = _u8L("Line gap");
    tr.boldness     = _u8L("Boldness");
    tr.skew_ration  = _u8L("Skew ratio");
    tr.from_surface = _u8L("From surface");
    tr.rotation     = _u8L("Rotation");
    tr.collection   = _u8L("Collection");

    float max_advanced_text_width = std::max({
        ImGui::CalcTextSize(tr.use_surface.c_str()).x,
        ImGui::CalcTextSize(tr.per_glyph.c_str()).x,
        ImGui::CalcTextSize(tr.alignment.c_str()).x,
        ImGui::CalcTextSize(tr.char_gap.c_str()).x,
        ImGui::CalcTextSize(tr.line_gap.c_str()).x,
        ImGui::CalcTextSize(tr.boldness.c_str()).x,
        ImGui::CalcTextSize(tr.skew_ration.c_str()).x,
        ImGui::CalcTextSize(tr.from_surface.c_str()).x,
        ImGui::CalcTextSize(tr.rotation.c_str()).x + cfg.icon_width + 2*space,
        ImGui::CalcTextSize(tr.collection.c_str()).x });
    cfg.advanced_input_offset = max_advanced_text_width
        + 3 * space + cfg.indent;
    cfg.lock_offset = cfg.advanced_input_offset - (cfg.icon_width + space);
    // calculate window size
    float window_title = line_height + 2*style.FramePadding.y + 2 * style.WindowTitleAlign.y;
    float input_height = line_height_with_spacing + 2*style.FramePadding.y;
    float tree_header  = line_height_with_spacing;
    float separator_height = 1 + style.FramePadding.y;

    // "Text is to object" + radio buttons
    cfg.height_of_volume_type_selector = separator_height + line_height_with_spacing + input_height;

    float window_height = 
        window_title + // window title
        cfg.text_size.y +  // text field
        input_height * 4 + // font name + height + depth + style selector 
        tree_header +      // advance tree
        separator_height + // presets separator line
        line_height_with_spacing + // "Presets"
        2 * style.WindowPadding.y;
    float window_width = cfg.input_offset + cfg.input_width + 2*style.WindowPadding.x 
        + 2 * (cfg.icon_width + space);
    cfg.minimal_window_size = ImVec2(window_width, window_height);

    // 8 = useSurface, per glyph, charGap, lineGap, bold, italic, surfDist, rotation, textFaceToCamera
    // 4 = 1px for fix each edit image of drag float 
    float advance_height = input_height * 10 + 9;
    cfg.minimal_window_size_with_advance =
        ImVec2(cfg.minimal_window_size.x,
               cfg.minimal_window_size.y + advance_height);

    cfg.minimal_window_size_with_collections = 
        ImVec2(cfg.minimal_window_size_with_advance.x,
            cfg.minimal_window_size_with_advance.y + input_height);

    int max_style_image_width = cfg.max_style_name_width /2 -
                                2 * style.FramePadding.x;
    int max_style_image_height = 1.5 * input_height;
    cfg.max_style_image_size = Vec2i(max_style_image_width, max_style_image_height);
    cfg.face_name_size.y() = line_height_with_spacing;
    cfg.face_name_size.x() = cfg.input_width;
    cfg.face_name_texture_offset_x = cfg.input_width + space;
    return cfg;
}

>>>>>>> 88cc4d13
EmbossStyles GLGizmoEmboss::create_default_styles()
{
    wxFontEnumerator::InvalidateCache();
    wxArrayString facenames = wxFontEnumerator::GetFacenames(Facenames::encoding);

    wxFont wx_font_normal = *wxNORMAL_FONT;
#ifdef __APPLE__
    // Set normal font to helvetica when possible
    for (const wxString &facename : facenames) {
        if (facename.IsSameAs("Helvetica")) {
            wx_font_normal = wxFont(wxFontInfo().FaceName(facename).Encoding(Facenames::encoding));
            break;
        }
    }
#endif // __APPLE__

    // https://docs.wxwidgets.org/3.0/classwx_font.html
    // Predefined objects/pointers: wxNullFont, wxNORMAL_FONT, wxSMALL_FONT, wxITALIC_FONT, wxSWISS_FONT
    EmbossStyles styles = {
        WxFontUtils::create_emboss_style(wx_font_normal, _u8L("NORMAL")), // wxSystemSettings::GetFont(wxSYS_DEFAULT_GUI_FONT)
        WxFontUtils::create_emboss_style(*wxSMALL_FONT, _u8L("SMALL")),  // A font using the wxFONTFAMILY_SWISS family and 2 points smaller than wxNORMAL_FONT.
        WxFontUtils::create_emboss_style(*wxITALIC_FONT, _u8L("ITALIC")), // A font using the wxFONTFAMILY_ROMAN family and wxFONTSTYLE_ITALIC style and of the same size of wxNORMAL_FONT.
        WxFontUtils::create_emboss_style(*wxSWISS_FONT, _u8L("SWISS")),  // A font identic to wxNORMAL_FONT except for the family used which is wxFONTFAMILY_SWISS.
        WxFontUtils::create_emboss_style(wxFont(10, wxFONTFAMILY_MODERN, wxFONTSTYLE_NORMAL, wxFONTWEIGHT_BOLD), _u8L("MODERN")),        
    };

    // Not all predefined font for wx must be valid TTF, but at least one style must be loadable
    styles.erase(std::remove_if(styles.begin(), styles.end(), [](const EmbossStyle& style) {
        wxFont wx_font = WxFontUtils::create_wxFont(style);

        // check that face name is setabled
        if (style.prop.face_name.has_value()) {
            wxString face_name(style.prop.face_name->c_str());
            wxFont wx_font_temp;
            if (!wx_font_temp.SetFaceName(face_name))
                return true;        
        }

        // Check that exsit valid TrueType Font for wx font
        return WxFontUtils::create_font_file(wx_font) == nullptr;
        }),styles.end()
    );

    // exist some valid style?
    if (!styles.empty())
        return styles;

    // No valid style in defult list
    // at least one style must contain loadable font
    wxFont wx_font;
    for (const wxString &face : facenames) {
        wx_font = wxFont(face);
        if (WxFontUtils::create_font_file(wx_font) != nullptr)
            break;
        wx_font = wxFont(); // NotOk
    }

    if (wx_font.IsOk()) {
        // use first alphabetic sorted installed font
        styles.push_back(WxFontUtils::create_emboss_style(wx_font, _u8L("First font")));
    } else {
        // On current OS is not installed any correct TTF font
        // use font packed with Slic3r
        std::string font_path = Slic3r::resources_dir() + "/fonts/NotoSans-Regular.ttf";
        styles.push_back(EmbossStyle{_u8L("Default font"), font_path, EmbossStyle::Type::file_path});
    }
    return styles;
}

<<<<<<< HEAD
namespace {

/// <summary>
/// Check installed fonts whether optional face name exist in installed fonts
/// </summary>
/// <param name="face_name_opt">Name from style - style.prop.face_name</param>
/// <param name="face_names">All installed good and bad fonts - not const must be possible to initialize it</param>
/// <returns>When it could be installed it contain value(potentionaly empty string)</returns>
std::optional<wxString> get_installed_face_name(const std::optional<std::string> &face_name_opt, ::Facenames& face_names)
=======
namespace{
void init_text_lines(TextLinesModel &text_lines, const Selection& selection, /* const*/ StyleManager &style_manager, unsigned count_lines)
{    
    const GLVolume *gl_volume_ptr = selection.get_first_volume();
    if (gl_volume_ptr == nullptr)
        return;
    const GLVolume        &gl_volume = *gl_volume_ptr;
    const ModelObjectPtrs &objects   = selection.get_model()->objects;
    const ModelObject     *mo_ptr    = get_model_object(gl_volume, objects);
    if (mo_ptr == nullptr)
        return;
    const ModelObject &mo = *mo_ptr;

    const ModelVolume *mv_ptr = get_model_volume(gl_volume, objects);
    if (mv_ptr == nullptr)
        return;
    const ModelVolume &mv = *mv_ptr;
    if (mv.is_the_only_one_part())
        return;

    const std::optional<TextConfiguration> &tc_opt = mv.text_configuration;
    if (!tc_opt.has_value())
        return;
    const TextConfiguration &tc = *tc_opt;

    // calculate count lines when not set
    if (count_lines == 0) {
        count_lines = get_count_lines(tc.text);
        if (count_lines == 0)
            return;
    }

    // prepare volumes to slice
    ModelVolumePtrs volumes;
    volumes.reserve(mo.volumes.size());
    for (ModelVolume *volume : mo.volumes) {
        // only part could be surface for volumes
        if (!volume->is_model_part())
            continue;

        // is selected volume
        if (mv.id() == volume->id())
            continue;

        volumes.push_back(volume);
    }

    // For interactivity during drag over surface it must be from gl_volume not volume.
    Transform3d mv_trafo = gl_volume.get_volume_transformation().get_matrix();
    if (tc.fix_3mf_tr.has_value())
        mv_trafo = mv_trafo * (tc.fix_3mf_tr->inverse());
    text_lines.init(mv_trafo, volumes, style_manager, count_lines);
}

void init_new_text_line(TextLinesModel &text_lines, const Transform3d& new_text_tr, const ModelObject& mo, /* const*/ StyleManager &style_manager)
{
    // prepare volumes to slice
    ModelVolumePtrs volumes;
    volumes.reserve(mo.volumes.size());
    for (ModelVolume *volume : mo.volumes) {
        // only part could be surface for volumes
        if (!volume->is_model_part())
            continue;
        volumes.push_back(volume);
    }
    unsigned count_lines = 1;
    text_lines.init(new_text_tr, volumes, style_manager, count_lines);
}

}

void GLGizmoEmboss::reinit_text_lines(unsigned count_lines) {    
    init_text_lines(m_text_lines, m_parent.get_selection(), m_style_manager, count_lines);
}

void GLGizmoEmboss::set_volume_by_selection()
>>>>>>> 88cc4d13
{
    // Could exist OS without getter on face_name,
    // but it is able to restore font from descriptor
    // Soo default value must be TRUE
    if (face_name_opt.has_value())
        return wxString();

    wxString face_name(face_name_opt->c_str());

    // search in enumerated fonts
    // refresh list of installed font in the OS.
    init_face_names(face_names);
    face_names.is_init = false;

    auto cmp = [](const FaceName &fn, const wxString &wx_name) { return fn.wx_name < wx_name; };
    const std::vector<FaceName> &faces = face_names.faces;    
    // is font installed?
    if (auto it = std::lower_bound(faces.begin(), faces.end(), face_name, cmp);
        it != faces.end() && it->wx_name == face_name)
        return face_name;

    const std::vector<wxString> &bad = face_names.bad;
    auto it_bad = std::lower_bound(bad.begin(), bad.end(), face_name);
    if (it_bad == bad.end() || *it_bad != face_name) {
        // check if wx allowed to set it up - another encoding of name
        wxFontEnumerator::InvalidateCache();
        wxFont wx_font_;                                                                          // temporary structure
        if (wx_font_.SetFaceName(face_name) && WxFontUtils::create_font_file(wx_font_) != nullptr // can load TTF file?
        ) {
            return wxString();
            // QUESTION: add this name to allowed faces?
            // Could create twin of font face name
            // When not add it will be hard to select it again when change font
        }
    }
    return {}; // not installed    
}

bool get_line_height_offset(/* const*/ StyleManager &style_manager, double &line_height_mm, double &line_offset_mm)
{
    assert(style_manager.is_active_font());
    if (!style_manager.is_active_font())
        return false;
    const auto &ffc = style_manager.get_font_file_with_cache();
    assert(ffc.has_value());
    if (!ffc.has_value())
        return false;
    const auto &ff_ptr = ffc.font_file;
    assert(ff_ptr != nullptr);
    if (ff_ptr == nullptr)
        return false;
    const FontProp &fp = style_manager.get_font_prop();
    const FontFile &ff = *ff_ptr;

    double third_ascent_shape_size = ff.infos[fp.collection_number.value_or(0)].ascent / 3.;
    int    line_height_shape_size = get_line_height(ff, fp); // In shape size

    double scale   = get_text_shape_scale(fp, ff);
    line_offset_mm = third_ascent_shape_size * scale / 0.001; // TODO:fix constatnt SHAPE_SCALE
    line_height_mm = line_height_shape_size * scale;

    if (line_height_mm < 0)
        return false;

    // fix for bad filled ascent in font file
    if (line_offset_mm <= 0)
        line_offset_mm = line_height_mm / 3;

    return true;
}

void init_text_lines(TextLinesModel &text_lines, const Selection& selection, /* const*/ StyleManager &style_manager, unsigned count_lines)
{    
    const GLVolume *gl_volume_ptr = selection.get_first_volume();
    if (gl_volume_ptr == nullptr)
        return;
    const GLVolume        &gl_volume = *gl_volume_ptr;
    const ModelObjectPtrs &objects   = selection.get_model()->objects;
    const ModelObject     *mo_ptr    = get_model_object(gl_volume, objects);
    if (mo_ptr == nullptr)
        return;
    const ModelObject &mo = *mo_ptr;

    const ModelVolume *mv_ptr = get_model_volume(gl_volume, objects);
    if (mv_ptr == nullptr)
        return;
    const ModelVolume &mv = *mv_ptr;
    if (mv.is_the_only_one_part())
        return;

    const std::optional<EmbossShape> &es_opt = mv.emboss_shape;
    if (!es_opt.has_value())
        return;
    const EmbossShape &es = *es_opt;

    const std::optional<TextConfiguration> &tc_opt = mv.text_configuration;
    if (!tc_opt.has_value())
        return;
    const TextConfiguration &tc = *tc_opt;

    // calculate count lines when not set
    if (count_lines == 0) {
        count_lines = get_count_lines(tc.text);
        if (count_lines == 0)
            return;
    }

    // prepare volumes to slice
    ModelVolumePtrs volumes;
    volumes.reserve(mo.volumes.size());
    for (ModelVolume *volume : mo.volumes) {
        // only part could be surface for volumes
        if (!volume->is_model_part())
            continue;

        // is selected volume
        if (mv.id() == volume->id())
            continue;

        volumes.push_back(volume);
    }

    // For interactivity during drag over surface it must be from gl_volume not volume.
    Transform3d mv_trafo = gl_volume.get_volume_transformation().get_matrix();
    if (es.fix_3mf_tr.has_value())
        mv_trafo = mv_trafo * (es.fix_3mf_tr->inverse());
    FontProp::VerticalAlign align = style_manager.get_font_prop().align.second;
    double line_height_mm, line_offset_mm;
    if (!get_line_height_offset(style_manager, line_height_mm, line_offset_mm))
        return;

    text_lines.init(mv_trafo, volumes, align, line_height_mm, line_offset_mm, count_lines);
}
}

void GLGizmoEmboss::reinit_text_lines(unsigned count_lines) {    
    init_text_lines(m_text_lines, m_parent.get_selection(), m_style_manager, count_lines);
}

void GLGizmoEmboss::set_volume_by_selection()
{
    const Selection &selection = m_parent.get_selection();
    const GLVolume  *gl_volume = get_selected_gl_volume(selection);
    if (gl_volume == nullptr)
        return reset_volume();

    const ModelObjectPtrs &objects = m_parent.get_model()->objects;
    ModelVolume *volume = get_model_volume(*gl_volume, objects);
    if (volume == nullptr)
        return reset_volume();

    // is same volume as actual selected?
    if (volume->id() == m_volume_id && 
        m_volume != nullptr && 
        volume->text_configuration->style == m_volume->text_configuration->style)
        return;

    // for changed volume notification is NOT valid
    remove_notification_not_valid_font();

    // Do not use focused input value when switch volume(it must swith value)
    if (m_volume != nullptr && m_volume != volume) // when update volume it changed id BUT not pointer
        ImGuiWrapper::left_inputs();

    // Is selected volume text volume?
    const std::optional<TextConfiguration> &tc_opt = volume->text_configuration;
    if (!tc_opt.has_value())
        return reset_volume();

    // Emboss shape must be setted
    assert(volume->emboss_shape.has_value());
    if (!volume->emboss_shape.has_value())
        return;

    const TextConfiguration &tc = *tc_opt;
    const EmbossStyle    &style = tc.style;

    std::optional<wxString> installed_name = get_installed_face_name(style.prop.face_name, *m_face_names);

    wxFont wx_font;
    // load wxFont from same OS when font name is installed
    if (style.type == WxFontUtils::get_current_type() && installed_name.has_value())
        wx_font = WxFontUtils::load_wxFont(style.path);

    // Flag that is selected same font
    bool is_exact_font = true;
    // Different OS or try found on same OS
    if (!wx_font.IsOk()) {
        is_exact_font = false;
        // Try create similar wx font by FontFamily
        wx_font = WxFontUtils::create_wxFont(style);
        if (installed_name.has_value() && !installed_name->empty())
            is_exact_font = wx_font.SetFaceName(*installed_name);

        // Have to use some wxFont
        if (!wx_font.IsOk())
            wx_font = wxSystemSettings::GetFont(wxSYS_DEFAULT_GUI_FONT);
    }
    assert(wx_font.IsOk());

    // Load style to style manager
    const auto &styles = m_style_manager.get_styles();
    auto has_same_name = [&name = style.name](const StyleManager::Style &style_item) { return style_item.name == name; };

    StyleManager::Style style_{style};  // copy  
    style_.projection = volume->emboss_shape->projection;
    style_.angle = calc_up(gl_volume->world_matrix(), Slic3r::GUI::up_limit);
    style_.distance = calc_distance(*gl_volume, m_raycast_manager, m_parent);
        
    if (auto it = std::find_if(styles.begin(), styles.end(), has_same_name);
        it == styles.end()) {
        // style was not found
        m_style_manager.load_style(style_, wx_font);
    } else {
        // style name is in styles list
        size_t style_index = it - styles.begin();
        if (!m_style_manager.load_style(style_index)) {
            // can`t load stored style
            m_style_manager.erase(style_index);
            m_style_manager.load_style(style_, wx_font);
        } else {
            // stored style is loaded, now set modification of style
            m_style_manager.get_style() = style_;
            m_style_manager.set_wx_font(wx_font);
        }
    }
    
    if (!is_exact_font)
        create_notification_not_valid_font(tc);
        
    // The change of volume could show or hide part with setter on volume type
    if (m_volume == nullptr || 
        get_model_volume(m_volume_id, objects) == nullptr ||
        (m_volume->get_object()->volumes.size() == 1) != 
        (volume->get_object()->volumes.size() == 1)){
        m_should_set_minimal_windows_size = true;
    }

    // cancel previous job
    if (m_job_cancel != nullptr) {
        m_job_cancel->store(true);
        m_job_cancel = nullptr;
    }

    m_text   = tc.text;
    m_volume = volume;
    m_volume_id = volume->id();
        
    if (tc.style.prop.per_glyph)
        reinit_text_lines();

    // Calculate current angle of up vector
    assert(m_style_manager.is_active_font());
    if (m_style_manager.is_active_font()) 
        m_style_manager.get_font_prop().angle = calc_up(gl_volume->world_matrix(), up_limit);    

    // calculate scale for height and depth inside of scaled object instance
    calculate_scale();    
}

void GLGizmoEmboss::reset_volume()
{
    if (m_volume == nullptr)
        return; // already reseted

    m_volume = nullptr;
    m_volume_id.id = 0;

    // No more need of current notification
    remove_notification_not_valid_font();
}

void GLGizmoEmboss::calculate_scale() {
    Transform3d to_world = m_parent.get_selection().get_first_volume()->world_matrix();
    auto to_world_linear = to_world.linear();
    auto calc = [&to_world_linear](const Vec3d &axe, std::optional<float>& scale)->bool {
        Vec3d  axe_world = to_world_linear * axe;
        double norm_sq   = axe_world.squaredNorm();
        if (is_approx(norm_sq, 1.)) {
            if (scale.has_value())
                scale.reset();
            else
                return false;
        } else {
            scale = sqrt(norm_sq);
        }
        return true;
    };

    bool exist_change = calc(Vec3d::UnitY(), m_scale_height);
    exist_change |= calc(Vec3d::UnitZ(), m_scale_depth);

    // Change of scale has to change font imgui font size
    if (exist_change)
        m_style_manager.clear_imgui_font();
}

namespace {
bool is_text_empty(std::string_view text) { return text.empty() || text.find_first_not_of(" \n\t\r") == std::string::npos; }
} // namespace

namespace priv {
static bool is_text_empty(const std::string &text) { return text.empty() || text.find_first_not_of(" \n\t\r") == std::string::npos; }
} // namespace priv

bool GLGizmoEmboss::process()
{
    // no volume is selected -> selection from right panel
    assert(m_volume != nullptr);
    if (m_volume == nullptr) return false;

    // without text there is nothing to emboss
<<<<<<< HEAD
    if (is_text_empty(m_text)) return false;
=======
    if (priv::is_text_empty(m_text)) return false;
>>>>>>> 88cc4d13

    // exist loaded font file?
    if (!m_style_manager.is_active_font()) return false;
    
<<<<<<< HEAD
    DataUpdate data{create_emboss_data_base(m_text, m_style_manager, m_text_lines, m_parent.get_selection(), m_volume->type(), m_job_cancel),
=======
    DataUpdate data{priv::create_emboss_data_base(m_text, m_style_manager, m_text_lines, m_parent.get_selection(), m_volume->type(), m_job_cancel),
>>>>>>> 88cc4d13
                    m_volume->id()};
    std::unique_ptr<Job> job = nullptr;

    // check cutting from source mesh
    bool &use_surface = data.base->shape.projection.use_surface;
    if (use_surface && m_volume->is_the_only_one_part()) 
        use_surface = false;
    
<<<<<<< HEAD
    assert(data.base->text_lines.empty() || 
           data.base->text_lines.size() == get_count_lines(m_text));

    if (use_surface) {
        // Model to cut surface from.
        SurfaceVolumeData::ModelSources sources = create_volume_sources(*m_volume);
        if (sources.empty()) 
            return false;

        const std::optional<EmbossShape> &es_opt = m_volume->emboss_shape;
        if (!es_opt.has_value())
            return false;
        const EmbossShape &es = *es_opt;
=======
    assert(!data.text_configuration.style.prop.per_glyph ||
        get_count_lines(m_text) == m_text_lines.get_lines().size());

    if (use_surface) {
        // Model to cut surface from.
        SurfaceVolumeData::ModelSources sources = create_volume_sources(m_volume);
        if (sources.empty()) 
            return false;
>>>>>>> 88cc4d13

        Transform3d text_tr = m_volume->get_matrix();
        auto& fix_3mf = es.fix_3mf_tr;
        if (fix_3mf.has_value())
            text_tr = text_tr * fix_3mf->inverse();

        // when it is new applying of use surface than move origin onto surfaca
        if (!es.projection.use_surface) {
            auto offset = calc_surface_offset(m_parent.get_selection(), m_raycast_manager);
            if (offset.has_value())
                text_tr *= Eigen::Translation<double, 3>(*offset);
        }

        // check that there is not unexpected volume type
        bool is_valid_type = check(m_volume->type());
        assert(is_valid_type);
        if (!is_valid_type)
            return false;

        UpdateSurfaceVolumeData surface_data{std::move(data), {text_tr, std::move(sources)}};
        job = std::make_unique<UpdateSurfaceVolumeJob>(std::move(surface_data));                  
    } else {
        job = std::make_unique<UpdateJob>(std::move(data));
    }

#ifndef EXECUTE_PROCESS_ON_MAIN_THREAD
    auto &worker = wxGetApp().plater()->get_ui_job_worker();
    queue_job(worker, std::move(job));
#else 
    // Run Job on main thread (blocking) - ONLY DEBUG
    execute_job(std::move(job));
#endif // EXECUTE_PROCESS_ON_MAIN_THREAD

    // notification is removed befor object is changed by job
    remove_notification_not_valid_font();
    return true;
}

void GLGizmoEmboss::close()
{
    // remove volume when text is empty
    if (m_volume != nullptr && 
        m_volume->text_configuration.has_value() &&
        is_text_empty(m_text)) {
        Plater &p = *wxGetApp().plater();
        // is the text object?
        if (m_volume->is_the_only_one_part()) {
            // delete whole object
            p.remove(m_parent.get_selection().get_object_idx());
        } else {
            // delete text volume
            p.remove_selected();
        }
    }

    // close gizmo == open it again
    auto& mng = m_parent.get_gizmos_manager();
    if (mng.get_current_type() == GLGizmosManager::Emboss)
        mng.open_gizmo(GLGizmosManager::Emboss);
}

void GLGizmoEmboss::draw_window()
{
#ifdef ALLOW_DEBUG_MODE
    if (ImGui::Button("re-process")) process();
#endif //  ALLOW_DEBUG_MODE

    // Setter of indent must be befor disable !!!
    ImGui::PushStyleVar(ImGuiStyleVar_IndentSpacing, m_gui_cfg->indent);
    ScopeGuard indent_sc([](){ ImGui::PopStyleVar(/*ImGuiStyleVar_IndentSpacing*/); });

    // Disable all except selection of font, when open text from 3mf with unknown font
    m_imgui->disabled_begin(m_is_unknown_font);
    ScopeGuard unknown_font_sc([imgui = m_imgui]() { imgui->disabled_end(/*m_is_unknown_font*/); });

    draw_text_input();

    ImGui::Indent();
        // When unknown font is inside .3mf only font selection is allowed
        m_imgui->disabled_end(/*m_is_unknown_font*/);
        draw_font_list_line();
        m_imgui->disabled_begin(m_is_unknown_font);
        bool use_inch = wxGetApp().app_config->get_bool("use_inches");
        draw_height(use_inch);
        draw_depth(use_inch);
    ImGui::Unindent();

    // close advanced style property when unknown font is selected
    if (m_is_unknown_font && m_is_advanced_edit_style) 
        ImGui::SetNextTreeNodeOpen(false);

    if (ImGui::TreeNode(_u8L("Advanced").c_str())) {
        if (!m_is_advanced_edit_style) {
            set_minimal_window_size(true);
        } else {
            draw_advanced();
        }
        ImGui::TreePop();
    } else if (m_is_advanced_edit_style) 
        set_minimal_window_size(false);

    ImGui::Separator();

    draw_style_list();

    // Do not select volume type, when it is text object
    if (m_volume->get_object()->volumes.size() != 1) {
        ImGui::Separator();
        draw_model_type();
    }
       
#ifdef SHOW_WX_FONT_DESCRIPTOR
    if (is_selected_style)
        m_imgui->text_colored(ImGuiWrapper::COL_GREY_DARK, m_style_manager.get_style().path);
#endif // SHOW_WX_FONT_DESCRIPTOR

#ifdef SHOW_CONTAIN_3MF_FIX
    if (m_volume!=nullptr &&
        m_volume->text_configuration.has_value() &&
        m_volume->text_configuration->fix_3mf_tr.has_value()) {
        ImGui::SameLine();
        m_imgui->text_colored(ImGuiWrapper::COL_GREY_DARK, ".3mf");
        if (ImGui::IsItemHovered()) {
            Transform3d &fix = *m_volume->text_configuration->fix_3mf_tr;
            std::stringstream ss;
            ss << fix.matrix();            
            std::string filename = (m_volume->source.input_file.empty())? "unknown.3mf" :
                                   m_volume->source.input_file + ".3mf";
            ImGui::SetTooltip("Text configuation contain \n"
                              "Fix Transformation Matrix \n"
                              "%s\n"
                              "loaded from \"%s\" file.",
                              ss.str().c_str(), filename.c_str()
                );
        }
    }
#endif // SHOW_CONTAIN_3MF_FIX
#ifdef SHOW_ICONS_TEXTURE    
    auto &t = m_icons_texture;
    ImGui::Image((void *) t.get_id(), ImVec2(t.get_width(), t.get_height()));
#endif //SHOW_ICONS_TEXTURE
#ifdef SHOW_IMGUI_ATLAS
    const auto &atlas = m_style_manager.get_atlas();
    ImGui::Image(atlas.TexID, ImVec2(atlas.TexWidth, atlas.TexHeight));
#endif // SHOW_IMGUI_ATLAS

#ifdef ALLOW_OPEN_NEAR_VOLUME
    ImGui::SameLine();
    if (ImGui::Checkbox("##ALLOW_OPEN_NEAR_VOLUME", &m_allow_open_near_volume)) {
        if (m_allow_open_near_volume)
            m_set_window_offset = calc_fine_position(m_parent.get_selection(), get_minimal_window_size(), m_parent.get_canvas_size());
    } else if (ImGui::IsItemHovered()) {
        ImGui::SetTooltip("%s", ((m_allow_open_near_volume) ? 
            "Fix settings position":
            "Allow floating window near text").c_str());
    }
#endif // ALLOW_FLOAT_WINDOW
 }

#include "imgui/imgui_internal.h" // scroll bar existence

void GLGizmoEmboss::draw_text_input()
{
    auto create_range_text_prep = [&mng = m_style_manager, &text = m_text, &exist_unknown = m_text_contain_unknown_glyph]() {
        auto& ff = mng.get_font_file_with_cache();
        assert(ff.has_value());
        const auto &cn = mng.get_font_prop().collection_number;
        unsigned int font_index = (cn.has_value()) ? *cn : 0;
        return create_range_text(text, *ff.font_file, font_index, &exist_unknown);
    };
    
    double scale = m_scale_height.has_value() ? *m_scale_height : 1.;
    ImFont *imgui_font = m_style_manager.get_imgui_font();
    if (imgui_font == nullptr) {
        // try create new imgui font
        double screen_scale = wxDisplay(wxGetApp().plater()).GetScaleFactor();
        double imgui_scale = scale * screen_scale;
        m_style_manager.create_imgui_font(create_range_text_prep(), imgui_scale);
        imgui_font = m_style_manager.get_imgui_font();
    }
    bool exist_font = 
        imgui_font != nullptr &&
        imgui_font->IsLoaded() &&
        imgui_font->Scale > 0.f &&
        imgui_font->ContainerAtlas != nullptr;
    // NOTE: Symbol fonts doesn't have atlas 
    // when their glyph range is out of language character range
    if (exist_font) ImGui::PushFont(imgui_font);

    // show warning about incorrectness view of font
    std::string warning_tool_tip;
    if (!exist_font) {
        warning_tool_tip = _u8L("The text cannot be written using the selected font. Please try choosing a different font.");
    } else {
        auto append_warning = [&warning_tool_tip](std::string t) {
            if (!warning_tool_tip.empty()) 
                warning_tool_tip += "\n";
            warning_tool_tip += t;
        };
<<<<<<< HEAD
        if (is_text_empty(m_text)) 
            append_warning(_u8L("Embossed text cannot contain only white spaces."));
        if (m_text_contain_unknown_glyph)
            append_warning(_u8L("Text contains character glyph (represented by '?') unknown by font."));
=======

        if (priv::is_text_empty(m_text))  append_warning(_u8L("Embossed text cannot contain only white spaces."));
        if (m_text_contain_unknown_glyph) append_warning(_u8L("Text contains character glyph (represented by '?') unknown by font."));
>>>>>>> 88cc4d13

        const FontProp &prop = m_style_manager.get_font_prop();
        if (prop.skew.has_value())     append_warning(_u8L("Text input doesn't show font skew."));
        if (prop.boldness.has_value()) append_warning(_u8L("Text input doesn't show font boldness."));
        if (prop.line_gap.has_value()) append_warning(_u8L("Text input doesn't show gap between lines."));
        auto &ff         = m_style_manager.get_font_file_with_cache();
        float imgui_size = StyleManager::get_imgui_font_size(prop, *ff.font_file, scale);
        if (imgui_size > StyleManager::max_imgui_font_size)
            append_warning(_u8L("Too tall, diminished font height inside text input."));
        if (imgui_size < StyleManager::min_imgui_font_size)
            append_warning(_u8L("Too small, enlarged font height inside text input."));
<<<<<<< HEAD
        if (prop.align.first == FontProp::HorizontalAlign::center || prop.align.first == FontProp::HorizontalAlign::right)
=======
        bool is_multiline = m_text_lines.get_lines().size() > 1;
        if (is_multiline && (prop.align.first == FontProp::HorizontalAlign::center || prop.align.first == FontProp::HorizontalAlign::right))
>>>>>>> 88cc4d13
            append_warning(_u8L("Text doesn't show current horizontal alignment."));
    }
    
    // flag for extend font ranges if neccessary
    // ranges can't be extend during font is activ(pushed)
    std::string range_text;
    float  window_height  = ImGui::GetWindowHeight();
    float  minimal_height = get_minimal_window_size().y;
    float  extra_height   = window_height - minimal_height;
    ImVec2 input_size(m_gui_cfg->text_size.x, m_gui_cfg->text_size.y + extra_height);
    const ImGuiInputTextFlags flags = ImGuiInputTextFlags_AllowTabInput | ImGuiInputTextFlags_AutoSelectAll;
    if (ImGui::InputTextMultiline("##Text", &m_text, input_size, flags)) {
        if (m_style_manager.get_font_prop().per_glyph) {
            unsigned count_lines = get_count_lines(m_text);
            if (count_lines != m_text_lines.get_lines().size()) 
                // Necesarry to initialize count by given number (differ from stored in volume at the moment)
                reinit_text_lines(count_lines);         
        }
        process();
        range_text = create_range_text_prep();
    }

    if (exist_font) ImGui::PopFont();

    // warning tooltip has to be with default font
    if (!warning_tool_tip.empty()) {
        // Multiline input has hidden window for scrolling
        const ImGuiWindow *input = ImGui::GetCurrentWindow()->DC.ChildWindows.front();
        const ImGuiStyle &style = ImGui::GetStyle();
        float scrollbar_width = (input->ScrollbarY) ? style.ScrollbarSize : 0.f;
        float scrollbar_height = (input->ScrollbarX) ? style.ScrollbarSize : 0.f;

        if (ImGui::IsItemHovered())
            ImGui::SetTooltip("%s", warning_tool_tip.c_str());

        ImVec2 cursor = ImGui::GetCursorPos();
        float width = ImGui::GetContentRegionAvailWidth();
        const ImVec2& padding = style.FramePadding;
        ImVec2 icon_pos(width - m_gui_cfg->icon_width - scrollbar_width + padding.x, 
                        cursor.y - m_gui_cfg->icon_width - scrollbar_height - 2*padding.y);
        
        ImGui::SetCursorPos(icon_pos);
        draw(get_icon(m_icons, IconType::exclamation, IconState::hovered));
        ImGui::SetCursorPos(cursor);
    }

    // NOTE: must be after ImGui::font_pop() 
    //          -> imgui_font has to be unused
    // IMPROVE: only extend not clear
    // Extend font ranges
    if (!range_text.empty() &&
        !ImGuiWrapper::contain_all_glyphs(imgui_font, range_text) )
        m_style_manager.clear_imgui_font();    
}

// create texture for visualization font face
void GLGizmoEmboss::init_font_name_texture() {
    Timer t("init_font_name_texture");
    // check if already exists
    GLuint &id = m_face_names->texture_id; 
    if (id != 0) return;
    // create texture for font
    GLenum target = GL_TEXTURE_2D;
    glsafe(::glGenTextures(1, &id));
    glsafe(::glBindTexture(target, id));
    glsafe(::glTexParameteri(target, GL_TEXTURE_MIN_FILTER, GL_NEAREST));
    glsafe(::glTexParameteri(target, GL_TEXTURE_MAG_FILTER, GL_NEAREST));
    const Vec2i &size = m_gui_cfg->face_name_size;
    GLint w = size.x(), h = m_face_names->count_cached_textures * size.y();
    std::vector<unsigned char> data(4*w * h, {0});
    const GLenum format = GL_RGBA, type = GL_UNSIGNED_BYTE;
    const GLint level = 0, internal_format = GL_RGBA, border = 0;
    glsafe(::glTexImage2D(target, level, internal_format, w, h, border, format, type, data.data()));

    // bind default texture
    GLuint no_texture_id = 0;
    glsafe(::glBindTexture(target, no_texture_id));

    // clear info about creation of texture - no one is initialized yet
    for (FaceName &face : m_face_names->faces) { 
        face.cancel = nullptr;
        face.is_created = nullptr;
    }

    // Prepare filtration cache
    m_face_names->hide = std::vector<bool>(m_face_names->faces.size(), {false});
}

bool GLGizmoEmboss::select_facename(const wxString &facename)
{
    if (!wxFontEnumerator::IsValidFacename(facename)) return false;
    // Select font
    wxFont wx_font(wxFontInfo().FaceName(facename).Encoding(Facenames::encoding));
    if (!wx_font.IsOk()) return false;
#ifdef USE_PIXEL_SIZE_IN_WX_FONT
    // wx font could change source file by size of font
    int point_size = static_cast<int>(m_style_manager.get_font_prop().size_in_mm);
    wx_font.SetPointSize(point_size);
#endif // USE_PIXEL_SIZE_IN_WX_FONT
    if (!m_style_manager.set_wx_font(wx_font)) return false;
    process();
    return true;
}

void GLGizmoEmboss::draw_font_list_line()
{    
    bool exist_stored_style   = m_style_manager.exist_stored_style();
    bool exist_change_in_font = m_style_manager.is_font_changed();
    const std::string& font_text = m_gui_cfg->translations.font;
    if (exist_change_in_font || !exist_stored_style)
        ImGuiWrapper::text_colored(ImGuiWrapper::COL_ORANGE_LIGHT, font_text);
    else
        ImGuiWrapper::text(font_text);

    ImGui::SameLine(m_gui_cfg->input_offset);

    draw_font_list();

    bool exist_change = false;
    if (!m_is_unknown_font) {
        ImGui::SameLine();
        if (draw_italic_button())
            exist_change = true;
        ImGui::SameLine();
        if (draw_bold_button())
            exist_change = true;
    } else {
        // when exist unknown font add confirmation button
        ImGui::SameLine();
        // Apply for actual selected font
        if (ImGui::Button(_u8L("Apply").c_str()))
            exist_change = true;
    }

    EmbossStyle &style = m_style_manager.get_style();
    if (exist_change_in_font) {
        ImGui::SameLine(ImGui::GetStyle().FramePadding.x);
        if (draw_button(m_icons, IconType::undo)) {
            const EmbossStyle *stored_style = m_style_manager.get_stored_style();

            style.path          = stored_style->path;
            style.prop.boldness = stored_style->prop.boldness;
            style.prop.skew     = stored_style->prop.skew;

            wxFont new_wx_font = WxFontUtils::load_wxFont(style.path);
            if (new_wx_font.IsOk() && m_style_manager.set_wx_font(new_wx_font))
                exist_change = true;
        } else if (ImGui::IsItemHovered())
            ImGui::SetTooltip("%s", _u8L("Revert font changes.").c_str());
    }

    if (exist_change) {
        m_style_manager.clear_glyphs_cache();
        if (m_style_manager.get_font_prop().per_glyph)
            reinit_text_lines(m_text_lines.get_lines().size());
        process();
    }
}

void GLGizmoEmboss::draw_font_list()
{
    // Set partial
    wxString actual_face_name;
    if (m_style_manager.is_active_font()) {
        const wxFont &wx_font = m_style_manager.get_wx_font();
        if (wx_font.IsOk())
            actual_face_name = wx_font.GetFaceName();
    }
<<<<<<< HEAD
=======
    face_names.has_truncated_names = true;
}

void GLGizmoEmboss::init_face_names(Facenames &face_names)
{
    Timer t("enumerate_fonts");
    if (face_names.is_init) return;
    face_names.is_init = true;

    // to reload fonts from system, when install new one
    wxFontEnumerator::InvalidateCache();

    // try load cache
    // Only not OS enumerated face has hash value 0
    if (face_names.hash == 0) {
        load(face_names);
        face_names.has_truncated_names = false;
    }

    using namespace std::chrono;
    steady_clock::time_point enumerate_start = steady_clock::now();
    ScopeGuard sg([&enumerate_start, &face_names = face_names]() {
        steady_clock::time_point enumerate_end = steady_clock::now();
        long long enumerate_duration = duration_cast<milliseconds>(enumerate_end - enumerate_start).count();
        BOOST_LOG_TRIVIAL(info) << "OS enumerate " << face_names.faces.size() << " fonts "
                                << "(+ " << face_names.bad.size() << " can't load "
                                << "= " << face_names.faces.size() + face_names.bad.size() << " fonts) "
                                << "in " << enumerate_duration << " ms\n" << concat(face_names.bad);
    });
    wxArrayString facenames = wxFontEnumerator::GetFacenames(face_names.encoding);
    size_t hash = boost::hash_range(facenames.begin(), facenames.end());
    // Zero value is used as uninitialized hash
    if (hash == 0) hash = 1;
    // check if it is same as last time
    if (face_names.hash == hash) { 
        // no new installed font
        BOOST_LOG_TRIVIAL(info) << "Same FontNames hash, cache is used. " 
            << "For clear cache delete file: " << get_fontlist_cache_path().string();
        return;
    }

    BOOST_LOG_TRIVIAL(info) << ((face_names.hash == 0) ?
        "FontName list is generate from scratch." :
        "Hash are different. Only previous bad fonts are used and set again as bad");
    face_names.hash = hash;
    
    // validation lambda
    auto is_valid_font = [encoding = face_names.encoding, bad = face_names.bad /*copy*/](const wxString &name) {
        if (name.empty()) return false;

        // vertical font start with @, we will filter it out
        // Not sure if it is only in Windows so filtering is on all platforms
        if (name[0] == '@') return false;        

        // previously detected bad font
        auto it = std::lower_bound(bad.begin(), bad.end(), name);
        if (it != bad.end() && *it == name) return false;

        wxFont wx_font(wxFontInfo().FaceName(name).Encoding(encoding));
        //*
        // Faster chech if wx_font is loadable but not 100%
        // names could contain not loadable font
        if (!WxFontUtils::can_load(wx_font)) return false;

        /*/
        // Slow copy of font files to try load font
        // After this all files are loadable
        auto font_file = WxFontUtils::create_font_file(wx_font);
        if (font_file == nullptr) 
            return false; // can't create font file
        // */
        return true;
    };

    face_names.faces.clear();
    face_names.bad.clear();
    face_names.faces.reserve(facenames.size());
    std::sort(facenames.begin(), facenames.end());
    for (const wxString &name : facenames) {
        if (is_valid_font(name)) {
            face_names.faces.push_back({name});
        }else{
            face_names.bad.push_back(name);
        }
    }
    assert(std::is_sorted(face_names.bad.begin(), face_names.bad.end()));
    face_names.has_truncated_names = false;
    store(face_names);
}

// create texture for visualization font face
void GLGizmoEmboss::init_font_name_texture() {
    Timer t("init_font_name_texture");
    // check if already exists
    GLuint &id = m_face_names.texture_id; 
    if (id != 0) return;
    // create texture for font
    GLenum target = GL_TEXTURE_2D;
    glsafe(::glGenTextures(1, &id));
    glsafe(::glBindTexture(target, id));
    glsafe(::glTexParameteri(target, GL_TEXTURE_MIN_FILTER, GL_NEAREST));
    glsafe(::glTexParameteri(target, GL_TEXTURE_MAG_FILTER, GL_NEAREST));
    const Vec2i &size = m_gui_cfg->face_name_size;
    GLint w = size.x(), h = m_face_names.count_cached_textures * size.y();
    std::vector<unsigned char> data(4*w * h, {0});
    const GLenum format = GL_RGBA, type = GL_UNSIGNED_BYTE;
    const GLint level = 0, internal_format = GL_RGBA, border = 0;
    glsafe(::glTexImage2D(target, level, internal_format, w, h, border, format, type, data.data()));

    // bind default texture
    GLuint no_texture_id = 0;
    glsafe(::glBindTexture(target, no_texture_id));

    // clear info about creation of texture - no one is initialized yet
    for (FaceName &face : m_face_names.faces) { 
        face.cancel = nullptr;
        face.is_created = nullptr;
    }

    // Prepare filtration cache
    m_face_names.hide = std::vector<bool>(m_face_names.faces.size(), {false});
}

void GLGizmoEmboss::draw_font_preview(FaceName& face, bool is_visible)
{
    // Limit for opened font files at one moment
    unsigned int &count_opened_fonts = m_face_names.count_opened_font_files; 
    // Size of texture
    ImVec2 size(m_gui_cfg->face_name_size.x(), m_gui_cfg->face_name_size.y());
    float  count_cached_textures_f = static_cast<float>(m_face_names.count_cached_textures);
    std::string state_text;
    // uv0 and uv1 set to pixel 0,0 in texture
    ImVec2 uv0(0.f, 0.f), uv1(1.f / size.x, 1.f / size.y / count_cached_textures_f);
    if (face.is_created != nullptr) {
        // not created preview 
        if (*face.is_created) {
            // Already created preview
            size_t texture_index = face.texture_index;
            uv0 = ImVec2(0.f, texture_index / count_cached_textures_f);
            uv1 = ImVec2(1.f, (texture_index + 1) / count_cached_textures_f);
        } else {
            // Not finished preview
            if (is_visible) {
                // when not canceled still loading
                state_text = std::string(" ") + (face.cancel->load() ?
                    _u8L("No symbol") :
                    (dots.ToStdString() + _u8L("Loading")));
            } else {
                // not finished and not visible cancel job
                face.is_created = nullptr;
                face.cancel->store(true);
            }
        }
    } else if (is_visible && count_opened_fonts < m_gui_cfg->max_count_opened_font_files) {
        ++count_opened_fonts;
        face.cancel     = std::make_shared<std::atomic_bool>(false);
        face.is_created = std::make_shared<bool>(false);

        const unsigned char gray_level = 5;
        // format type and level must match to texture data
        const GLenum format = GL_RGBA, type = GL_UNSIGNED_BYTE;
        const GLint  level = 0;
        // select next texture index
        size_t texture_index = (m_face_names.texture_index + 1) % m_face_names.count_cached_textures;

        // set previous cach as deleted
        for (FaceName &f : m_face_names.faces)
            if (f.texture_index == texture_index) {
                if (f.cancel != nullptr) f.cancel->store(true);
                f.is_created = nullptr;
            }

        m_face_names.texture_index = texture_index;
        face.texture_index         = texture_index;

        // render text to texture
        FontImageData data{
            m_text,
            face.wx_name,
            m_face_names.encoding,
            m_face_names.texture_id,
            m_face_names.texture_index,
            m_gui_cfg->face_name_size,
            gray_level,
            format,
            type,
            level,
            &count_opened_fonts,
            face.cancel,    // copy
            face.is_created // copy
        };
        auto  job    = std::make_unique<CreateFontImageJob>(std::move(data));
        auto &worker = wxGetApp().plater()->get_ui_job_worker();
        queue_job(worker, std::move(job));
    } else {
        // cant start new thread at this moment so wait in queue
        state_text = " " + dots.ToStdString() +  " " + _u8L("Queue");
    }

    if (!state_text.empty()) {
        ImGui::SameLine(m_gui_cfg->face_name_texture_offset_x);
        m_imgui->text(state_text);
    }

    ImGui::SameLine(m_gui_cfg->face_name_texture_offset_x);
    ImTextureID tex_id = (void *) (intptr_t) m_face_names.texture_id;
    ImGui::Image(tex_id, size, uv0, uv1);
}

bool GLGizmoEmboss::select_facename(const wxString &facename)
{
    if (!wxFontEnumerator::IsValidFacename(facename)) return false;
    // Select font
    const wxFontEncoding &encoding = m_face_names.encoding;
    wxFont wx_font(wxFontInfo().FaceName(facename).Encoding(encoding));
    if (!wx_font.IsOk()) return false;
#ifdef USE_PIXEL_SIZE_IN_WX_FONT
    // wx font could change source file by size of font
    int point_size = static_cast<int>(m_style_manager.get_font_prop().size_in_mm);
    wx_font.SetPointSize(point_size);
#endif // USE_PIXEL_SIZE_IN_WX_FONT
    if (!m_style_manager.set_wx_font(wx_font)) return false;
    process();
    return true;
}

void GLGizmoEmboss::draw_font_list_line()
{    
    bool exist_stored_style   = m_style_manager.exist_stored_style();
    bool exist_change_in_font = m_style_manager.is_font_changed();
    const std::string& font_text = m_gui_cfg->translations.font;
    if (exist_change_in_font || !exist_stored_style)
        ImGuiWrapper::text_colored(ImGuiWrapper::COL_ORANGE_LIGHT, font_text);
    else
        ImGuiWrapper::text(font_text);

    ImGui::SameLine(m_gui_cfg->input_offset);

    draw_font_list();

    bool exist_change = false;
    if (!m_is_unknown_font) {
        ImGui::SameLine();
        if (draw_italic_button())
            exist_change = true;
        ImGui::SameLine();
        if (draw_bold_button())
            exist_change = true;
    } else {
        // when exist unknown font add confirmation button
        ImGui::SameLine();
        // Apply for actual selected font
        if (ImGui::Button(_u8L("Apply").c_str()))
            exist_change = true;
    }

    EmbossStyle &style = m_style_manager.get_style();
    if (exist_change_in_font) {
        ImGui::SameLine(ImGui::GetStyle().FramePadding.x);
        if (draw_button(m_icons, IconType::undo)) {
            const EmbossStyle *stored_style = m_style_manager.get_stored_style();

            style.path          = stored_style->path;
            style.prop.boldness = stored_style->prop.boldness;
            style.prop.skew     = stored_style->prop.skew;

            wxFont new_wx_font = WxFontUtils::load_wxFont(style.path);
            if (new_wx_font.IsOk() && m_style_manager.set_wx_font(new_wx_font))
                exist_change = true;
        } else if (ImGui::IsItemHovered())
            ImGui::SetTooltip("%s", _u8L("Revert font changes.").c_str());
    }

    if (exist_change) {
        m_style_manager.clear_glyphs_cache();
        if (m_style_manager.get_font_prop().per_glyph)
            reinit_text_lines(m_text_lines.get_lines().size());
        process();
    }
}

void GLGizmoEmboss::draw_font_list()
{
    // Set partial
    wxString actual_face_name;
    if (m_style_manager.is_active_font()) {
        const wxFont &wx_font = m_style_manager.get_wx_font();
        if (wx_font.IsOk())
            actual_face_name = wx_font.GetFaceName();
    }
>>>>>>> 88cc4d13
    // name of actual selected font
    const char * selected = (!actual_face_name.empty()) ?
        actual_face_name.ToUTF8().data() : " --- ";

    // Do not remove font face during enumeration
    // When deletation of font appear this variable is set
    std::optional<size_t> del_index;

    // Code
    const char *popup_id = "##font_list_popup";
    const char *input_id = "##font_list_input";
    ImGui::SetNextItemWidth(m_gui_cfg->input_width);

    // change color of hint to normal text
    bool is_popup_open = ImGui::IsPopupOpen(popup_id);
    if (!is_popup_open) {
        ImGui::PushStyleColor(ImGuiCol_TextDisabled, ImGui::GetStyleColorVec4(ImGuiCol_Text));

        // Fix clearance of search input,
        // Sometime happens that search text not disapear after font select
        m_face_names->search.clear();
    }

    if (ImGui::InputTextWithHint(input_id, selected, &m_face_names->search)) {
        // update filtration result        
        m_face_names->hide = std::vector<bool>(m_face_names->faces.size(), {false});

        // search to uppercase
        std::string search = m_face_names->search; // copy
        std::transform(search.begin(), search.end(), search.begin(), ::toupper);

        for (const FaceName &face : m_face_names->faces) {
            size_t index = &face - &m_face_names->faces.front();

            // font name to uppercase
            std::string name(face.wx_name.ToUTF8().data());
            std::transform(name.begin(), name.end(), name.begin(), ::toupper);

            // It should use C++ 20 feature https://en.cppreference.com/w/cpp/string/basic_string/starts_with
            bool start_with = boost::starts_with(name, search);
            m_face_names->hide[index] = !start_with; 
        }
    }
    if (!is_popup_open) 
        ImGui::PopStyleColor(); // revert changes for hint color

    const bool is_input_text_active = ImGui::IsItemActive();
    
    // is_input_text_activated
    if (ImGui::IsItemActivated())
        ImGui::OpenPopup(popup_id);
    
    ImGui::SetNextWindowPos(ImVec2(ImGui::GetItemRectMin().x, ImGui::GetItemRectMax().y));
    ImGui::SetNextWindowSize({2*m_gui_cfg->input_width, ImGui::GetTextLineHeight()*10});
    ImGuiWindowFlags popup_flags = ImGuiWindowFlags_NoTitleBar | ImGuiWindowFlags_NoMove | 
                                   ImGuiWindowFlags_NoResize | ImGuiWindowFlags_ChildWindow;
    if (ImGui::BeginPopup(popup_id, popup_flags))
    {
        bool set_selection_focus = false;
        if (!m_face_names->is_init) {
            init_face_names(*m_face_names);
            set_selection_focus = true;
        }

<<<<<<< HEAD
        if (!m_face_names->has_truncated_names)
            init_truncated_names(*m_face_names, m_gui_cfg->input_width);
=======
        if (!m_face_names.has_truncated_names)
            init_truncated_names(m_face_names, m_gui_cfg->input_width);
>>>>>>> 88cc4d13
        
        if (m_face_names->texture_id == 0) 
            init_font_name_texture();

        for (FaceName &face : m_face_names->faces) {
            const wxString &wx_face_name = face.wx_name;
            size_t index = &face - &m_face_names->faces.front();

            // Filter for face names
            if (m_face_names->hide[index])
                continue;

            ImGui::PushID(index);
            ScopeGuard sg([]() { ImGui::PopID(); });
            bool is_selected = (actual_face_name == wx_face_name);
            ImVec2 selectable_size(0, m_gui_cfg->face_name_size.y());
            ImGuiSelectableFlags flags = 0;
            if (ImGui::Selectable(face.name_truncated.c_str(), is_selected, flags, selectable_size)) {
                if (!select_facename(wx_face_name)) {
                    del_index = index;
                    MessageDialog(wxGetApp().plater(), GUI::format_wxstr(_L("Font \"%1%\" can't be selected."), wx_face_name));
                }
            }
            // tooltip as full name of font face
            if (ImGui::IsItemHovered())
                ImGui::SetTooltip("%s", wx_face_name.ToUTF8().data());

            // on first draw set focus on selected font
            if (set_selection_focus && is_selected)
                ImGui::SetScrollHereY();
            ::draw_font_preview(face, m_text, *m_face_names, *m_gui_cfg, ImGui::IsItemVisible());
        }

        if (!ImGui::IsWindowFocused() || 
            (!is_input_text_active && ImGui::IsKeyPressed(ImGui::GetKeyIndex(ImGuiKey_Escape)))) {
            // closing of popup
            ImGui::CloseCurrentPopup();
        }
        ImGui::EndPopup();
    } else if (m_face_names->is_init) {
        // Just one after close combo box
        // free texture and set id to zero
        m_face_names->is_init = false;
        m_face_names->hide.clear();
        // cancel all process for generation of texture
        for (FaceName &face : m_face_names->faces)
            if (face.cancel != nullptr)
                face.cancel->store(true);
        glsafe(::glDeleteTextures(1, &m_face_names->texture_id));
        m_face_names->texture_id = 0;

        // Remove value from search input
        ImGuiWrapper::left_inputs();
        m_face_names->search.clear();
    }

    // delete unloadable face name when try to use
    if (del_index.has_value()) {
        auto face = m_face_names->faces.begin() + (*del_index);
        std::vector<wxString>& bad = m_face_names->bad;
        // sorted insert into bad fonts
        auto it = std::upper_bound(bad.begin(), bad.end(), face->wx_name);
        bad.insert(it, face->wx_name);
        m_face_names->faces.erase(face);
        // update cached file
        store(*m_face_names);
    }

#ifdef ALLOW_ADD_FONT_BY_FILE
    ImGui::SameLine();
    // select font file by file browser
    if (draw_button(IconType::open_file)) {
        if (choose_true_type_file()) { 
            process();
        }
    } else if (ImGui::IsItemHovered())
        ImGui::SetTooltip("Add file with font(.ttf, .ttc)");
#endif //  ALLOW_ADD_FONT_BY_FILE

#ifdef ALLOW_ADD_FONT_BY_OS_SELECTOR
    ImGui::SameLine();
    if (draw_button(IconType::system_selector)) {
        if (choose_font_by_wxdialog()) {
            process();
        }
    } else if (ImGui::IsItemHovered())
        ImGui::SetTooltip("Open dialog for choose from fonts.");
#endif //  ALLOW_ADD_FONT_BY_OS_SELECTOR

}

void GLGizmoEmboss::draw_model_type()
{
    bool is_last_solid_part = m_volume->is_the_only_one_part();
    std::string title = _u8L("Operation");
    if (is_last_solid_part) {
        ImVec4 color{.5f, .5f, .5f, 1.f};
        m_imgui->text_colored(color, title.c_str());
    } else {
        ImGui::Text("%s", title.c_str());
    }

    std::optional<ModelVolumeType> new_type;
    ModelVolumeType modifier = ModelVolumeType::PARAMETER_MODIFIER;
    ModelVolumeType negative = ModelVolumeType::NEGATIVE_VOLUME;
    ModelVolumeType part = ModelVolumeType::MODEL_PART;
    ModelVolumeType type = m_volume->type();

    //TRN EmbossOperation
    if (ImGui::RadioButton(_u8L("Join").c_str(), type == part))
        new_type = part;
    else if (ImGui::IsItemHovered())
        ImGui::SetTooltip("%s", _u8L("Click to change text into object part.").c_str());
    ImGui::SameLine();

    std::string last_solid_part_hint = _u8L("You can't change a type of the last solid part of the object.");
    if (ImGui::RadioButton(_CTX_utf8(L_CONTEXT("Cut", "EmbossOperation"), "EmbossOperation").c_str(), type == negative))
        new_type = negative;
    else if (ImGui::IsItemHovered()) {
        if (is_last_solid_part)
            ImGui::SetTooltip("%s", last_solid_part_hint.c_str());
        else if (type != negative)
            ImGui::SetTooltip("%s", _u8L("Click to change part type into negative volume.").c_str());
    }

    // In simple mode are not modifiers
    if (wxGetApp().plater()->printer_technology() != ptSLA && wxGetApp().get_mode() != ConfigOptionMode::comSimple) {
        ImGui::SameLine();
        if (ImGui::RadioButton(_u8L("Modifier").c_str(), type == modifier))
            new_type = modifier;
        else if (ImGui::IsItemHovered()) {
            if (is_last_solid_part)
                ImGui::SetTooltip("%s", last_solid_part_hint.c_str());
            else if (type != modifier)
                ImGui::SetTooltip("%s", _u8L("Click to change part type into modifier.").c_str());
        }
    }

    if (m_volume != nullptr && new_type.has_value() && !is_last_solid_part) {
        GUI_App &app    = wxGetApp();
        Plater * plater = app.plater();
        Plater::TakeSnapshot snapshot(plater, _L("Change Text Type"), UndoRedo::SnapshotType::GizmoAction);
        m_volume->set_type(*new_type);

<<<<<<< HEAD
=======
        // move inside
>>>>>>> 88cc4d13
        bool is_volume_move_inside  = (type == part);
        bool is_volume_move_outside = (*new_type == part);
         // Update volume position when switch (from part) or (into part)
        if ((is_volume_move_inside || is_volume_move_outside))
            process();

        // inspiration in ObjectList::change_part_type()
        // how to view correct side panel with objects
        ObjectList *obj_list = app.obj_list();
        wxDataViewItemArray sel = obj_list->reorder_volumes_and_get_selection(
            obj_list->get_selected_obj_idx(),
            [volume = m_volume](const ModelVolume *vol) { return vol == volume; });
        if (!sel.IsEmpty()) obj_list->select_item(sel.front());       

        // NOTE: on linux, function reorder_volumes_and_get_selection call GLCanvas3D::reload_scene(refresh_immediately = false)
        // which discard m_volume pointer and set it to nullptr also selection is cleared so gizmo is automaticaly closed
        auto &mng = m_parent.get_gizmos_manager();
        if (mng.get_current_type() != GLGizmosManager::Emboss)
            mng.open_gizmo(GLGizmosManager::Emboss);
        // TODO: select volume back - Ask @Sasa
    }
}

void GLGizmoEmboss::draw_style_rename_popup() {
    std::string& new_name = m_style_manager.get_style().name;
    const std::string &old_name = m_style_manager.get_stored_style()->name;
    std::string text_in_popup = GUI::format(_L("Rename style(%1%) for embossing text"), old_name) + ": ";
    ImGui::Text("%s", text_in_popup.c_str());
        
    bool is_unique = (new_name == old_name) || // could be same as before rename
        m_style_manager.is_unique_style_name(new_name);

    bool allow_change = false;
    if (new_name.empty()) {
        ImGuiWrapper::text_colored(ImGuiWrapper::COL_ORANGE_DARK, _u8L("Name can't be empty."));
    }else if (!is_unique) { 
        ImGuiWrapper::text_colored(ImGuiWrapper::COL_ORANGE_DARK, _u8L("Name has to be unique."));
    } else {
        ImGui::NewLine();
        allow_change = true;
    }

    bool store = false;
    ImGuiInputTextFlags flags = ImGuiInputTextFlags_EnterReturnsTrue;
    if (ImGui::InputText("##rename style", &new_name, flags) && allow_change) store = true;
    if (m_imgui->button(_L("OK"), ImVec2(0.f, 0.f), allow_change)) store = true;
    ImGui::SameLine();
    if (ImGui::Button(_u8L("Cancel").c_str())) {
        new_name = old_name;
        ImGui::CloseCurrentPopup();
    }

    if (store) {
        // rename style in all objects and volumes
        for (const ModelObject *mo :wxGetApp().plater()->model().objects) {
            for (ModelVolume *mv : mo->volumes) { 
                if (!mv->text_configuration.has_value()) continue;
                std::string& name = mv->text_configuration->style.name;
                if (name != old_name) continue;
                name = new_name;
            }
        }
        
        m_style_manager.rename(new_name);
        m_style_manager.store_styles_to_app_config();
        ImGui::CloseCurrentPopup();
    }
}

void GLGizmoEmboss::draw_style_rename_button()
{
    bool can_rename = m_style_manager.exist_stored_style();
    std::string title = _u8L("Rename style");
    const char * popup_id = title.c_str();
    if (draw_button(m_icons, IconType::rename, !can_rename)) {
        assert(m_style_manager.get_stored_style());
        ImGui::OpenPopup(popup_id);
    }
    else if (ImGui::IsItemHovered()) {
        if (can_rename) ImGui::SetTooltip("%s", _u8L("Rename current style.").c_str());
        else            ImGui::SetTooltip("%s", _u8L("Can't rename temporary style.").c_str());
    }
    if (ImGui::BeginPopupModal(popup_id, 0, ImGuiWindowFlags_AlwaysAutoResize)) {
        m_imgui->disable_background_fadeout_animation();
        draw_style_rename_popup();
        ImGui::EndPopup();
    }
}

void GLGizmoEmboss::draw_style_save_button(bool is_modified)
{
    if (draw_button(m_icons, IconType::save, !is_modified)) {
        // save styles to app config
        m_style_manager.store_styles_to_app_config();
    }else if (ImGui::IsItemHovered()) {
        std::string tooltip;
        if (!m_style_manager.exist_stored_style()) {
            tooltip = _u8L("First Add style to list.");
        } else if (is_modified) {
            tooltip = GUI::format(_L("Save %1% style"), m_style_manager.get_style().name);
        } else {
            tooltip = _u8L("No changes to save.");
        }
        ImGui::SetTooltip("%s", tooltip.c_str());
    }
}

void GLGizmoEmboss::draw_style_save_as_popup() {
    ImGui::Text("%s", (_u8L("New name of style") +": ").c_str());

    // use name inside of volume configuration as temporary new name
    std::string &new_name = m_volume->text_configuration->style.name;
    bool is_unique = m_style_manager.is_unique_style_name(new_name);        
    bool allow_change = false;
    if (new_name.empty()) {
        ImGuiWrapper::text_colored(ImGuiWrapper::COL_ORANGE_DARK, _u8L("Name can't be empty."));
    }else if (!is_unique) { 
        ImGuiWrapper::text_colored(ImGuiWrapper::COL_ORANGE_DARK, _u8L("Name has to be unique."));
    } else {
        ImGui::NewLine();
        allow_change = true;
    }

    bool save_style = false;
    ImGuiInputTextFlags flags = ImGuiInputTextFlags_EnterReturnsTrue;
    if (ImGui::InputText("##save as style", &new_name, flags))
        save_style = true;
        
    if (m_imgui->button(_L("OK"), ImVec2(0.f, 0.f), allow_change))
        save_style = true;

    ImGui::SameLine();
    if (ImGui::Button(_u8L("Cancel").c_str())){
        // write original name to volume TextConfiguration
        new_name = m_style_manager.get_style().name;
        ImGui::CloseCurrentPopup();
    }

    if (save_style && allow_change) {
        m_style_manager.add_style(new_name);
        m_style_manager.store_styles_to_app_config();
        ImGui::CloseCurrentPopup();
    }
}

void GLGizmoEmboss::draw_style_add_button()
{
    bool only_add_style = !m_style_manager.exist_stored_style();
    bool can_add        = true;
    if (only_add_style &&
        m_volume->text_configuration->style.type != WxFontUtils::get_current_type())
        can_add = false;

    std::string title    = _u8L("Save as new style");
    const char *popup_id = title.c_str();
    // save as new style
    ImGui::SameLine();
    if (draw_button(m_icons, IconType::add, !can_add)) {
        if (!m_style_manager.exist_stored_style()) {
            m_style_manager.store_styles_to_app_config(wxGetApp().app_config);
        } else {
            ImGui::OpenPopup(popup_id);
        }
    } else if (ImGui::IsItemHovered()) {
        if (!can_add) {
            ImGui::SetTooltip("%s", _u8L("Only valid font can be added to style.").c_str());
        }else if (only_add_style) {
            ImGui::SetTooltip("%s", _u8L("Add style to my list.").c_str());
        } else {
            ImGui::SetTooltip("%s", _u8L("Save as new style.").c_str());
        }
    }

    if (ImGui::BeginPopupModal(popup_id, nullptr, ImGuiWindowFlags_AlwaysAutoResize)) {
        m_imgui->disable_background_fadeout_animation();
        draw_style_save_as_popup();
        ImGui::EndPopup();
    }
}

void GLGizmoEmboss::draw_delete_style_button() {
    bool is_stored  = m_style_manager.exist_stored_style();
    bool is_last    = m_style_manager.get_styles().size() == 1;
    bool can_delete = is_stored && !is_last;

    if (draw_button(m_icons, IconType::erase, !can_delete)) {
        std::string style_name = m_style_manager.get_style().name; // copy
        wxString dialog_title = _L("Remove style");
        size_t next_style_index = std::numeric_limits<size_t>::max();
        Plater *plater = wxGetApp().plater();
        bool exist_change = false;
        while (true) {
            // NOTE: can't use previous loaded activ index -> erase could change index
            size_t active_index = m_style_manager.get_style_index();
            next_style_index = (active_index > 0) ? active_index - 1 :
                                                   active_index + 1;
            
            if (next_style_index >= m_style_manager.get_styles().size()) {
                MessageDialog msg(plater, _L("Can't remove the last existing style."), dialog_title, wxICON_ERROR | wxOK);
                msg.ShowModal();
                break;
            }

            // IMPROVE: add function can_load?
            // clean unactivable styles
            if (!m_style_manager.load_style(next_style_index)) {
                m_style_manager.erase(next_style_index);
                exist_change = true;
                continue;
            }

            wxString message = GUI::format_wxstr(_L("Are you sure you want to permanently remove the \"%1%\" style?"), style_name);
            MessageDialog msg(plater, message, dialog_title, wxICON_WARNING | wxYES | wxNO);
            if (msg.ShowModal() == wxID_YES) {
                // delete style
                m_style_manager.erase(active_index);
                exist_change = true;
                process();
            } else {
                // load back style
                m_style_manager.load_style(active_index);
            }
            break;
        }
        if (exist_change)
            m_style_manager.store_styles_to_app_config(wxGetApp().app_config);
    }

    if (ImGui::IsItemHovered()) {
        const std::string &style_name = m_style_manager.get_style().name;
        std::string tooltip;
        if (can_delete)        tooltip = GUI::format(_L("Delete \"%1%\" style."), style_name);
        else if (is_last)      tooltip = GUI::format(_L("Can't delete \"%1%\". It is last style."), style_name);
        else/*if(!is_stored)*/ tooltip = GUI::format(_L("Can't delete temporary style \"%1%\"."), style_name);        
        ImGui::SetTooltip("%s", tooltip.c_str());
    }
}

namespace {
// FIX IT: It should not change volume position before successfull change volume by process
void fix_transformation(const StyleManager::Style &from, const StyleManager::Style &to, GLCanvas3D &canvas) {
    // fix Z rotation when exists difference in styles
    const std::optional<float> &f_angle_opt = from.angle;
    const std::optional<float> &t_angle_opt = to.angle;
    if (!is_approx(f_angle_opt, t_angle_opt)) {
        // fix rotation
        float f_angle = f_angle_opt.value_or(.0f);
        float t_angle = t_angle_opt.value_or(.0f);
        do_local_z_rotate(canvas, t_angle - f_angle);
    }

    // fix distance (Z move) when exists difference in styles
    const std::optional<float> &f_move_opt = from.distance;
    const std::optional<float> &t_move_opt = to.distance;
    if (!is_approx(f_move_opt, t_move_opt)) {
        float f_move = f_move_opt.value_or(.0f);
        float t_move = t_move_opt.value_or(.0f);
        do_local_z_move(canvas, t_move - f_move);
    }
}
} // namesapce

void GLGizmoEmboss::draw_style_list() {
    if (!m_style_manager.is_active_font()) return;

    const StyleManager::Style *stored_style = nullptr;
    bool is_stored = m_style_manager.exist_stored_style();
    if (is_stored)
        stored_style = m_style_manager.get_stored_style();
    const StyleManager::Style &current_style = m_style_manager.get_style();
    bool is_changed = (stored_style)? !(*stored_style == current_style) : true;    
    bool is_modified = is_stored && is_changed;

    const float &max_style_name_width = m_gui_cfg->max_style_name_width;
    std::string &trunc_name = m_style_manager.get_truncated_name();
    if (trunc_name.empty()) {
        // generate trunc name
        std::string current_name = current_style.name;
        ImGuiWrapper::escape_double_hash(current_name);
        trunc_name = ImGuiWrapper::trunc(current_name, max_style_name_width);
    }

    std::string title = _u8L("Styles");
    if (m_style_manager.exist_stored_style())
        ImGui::Text("%s", title.c_str());
    else
        ImGui::TextColored(ImGuiWrapper::COL_ORANGE_LIGHT, "%s", title.c_str());
        
    ImGui::SetNextItemWidth(m_gui_cfg->input_width);
    auto add_text_modify = [&is_modified](const std::string& name) {
        if (!is_modified) return name;
        return name + Preset::suffix_modified();
    };
    std::optional<size_t> selected_style_index;
    if (ImGui::BeginCombo("##style_selector", add_text_modify(trunc_name).c_str())) {
        m_style_manager.init_style_images(m_gui_cfg->max_style_image_size, m_text);
        m_style_manager.init_trunc_names(max_style_name_width);
        std::optional<std::pair<size_t,size_t>> swap_indexes;
        const StyleManager::Styles &styles = m_style_manager.get_styles();
        for (const StyleManager::Style &style : styles) {
            size_t index = &style - &styles.front();
            const std::string &actual_style_name = style.name;
            ImGui::PushID(actual_style_name.c_str());
            bool is_selected = (index == m_style_manager.get_style_index());

            float select_height = static_cast<float>(m_gui_cfg->max_style_image_size.y());
            ImVec2 select_size(0.f, select_height); // 0,0 --> calculate in draw
            const std::optional<StyleManager::StyleImage> &img = style.image;            
            // allow click delete button
            ImGuiSelectableFlags_ flags = ImGuiSelectableFlags_AllowItemOverlap; 
            if (ImGui::Selectable(style.truncated_name.c_str(), is_selected, flags, select_size)) {
                selected_style_index = index;
            } else if (ImGui::IsItemHovered())
                ImGui::SetTooltip("%s", actual_style_name.c_str());

            // reorder items
            if (ImGui::IsItemActive() && !ImGui::IsItemHovered()) {
                if (ImGui::GetMouseDragDelta(0).y < 0.f) {
                    if (index > 0) 
                        swap_indexes = {index, index - 1};
                } else if ((index + 1) < styles.size())
                    swap_indexes = {index, index + 1};
                if (swap_indexes.has_value()) 
                    ImGui::ResetMouseDragDelta();
            }

            // draw style name
            if (img.has_value()) {
                ImGui::SameLine(max_style_name_width);
                ImGui::Image(img->texture_id, img->tex_size, img->uv0, img->uv1);
            }

            ImGui::PopID();
        }
        if (swap_indexes.has_value()) 
            m_style_manager.swap(swap_indexes->first,
                                swap_indexes->second);
        ImGui::EndCombo();
    } else {
        // do not keep in memory style images when no combo box open
        m_style_manager.free_style_images();
        if (ImGui::IsItemHovered()) {            
            std::string style_name = add_text_modify(current_style.name);
            std::string tooltip = is_modified?
                GUI::format(_L("Modified style \"%1%\""), current_style.name):
                GUI::format(_L("Current style is \"%1%\""), current_style.name);
            ImGui::SetTooltip(" %s", tooltip.c_str());
        }
    }
        
    // Check whether user wants lose actual style modification
    if (selected_style_index.has_value() && is_modified) { 
        const std::string & style_name = m_style_manager.get_styles()[*selected_style_index].name;        
        wxString message = GUI::format_wxstr(_L("Changing style to \"%1%\" will discard current style modification.\n\nWould you like to continue anyway?"), style_name);
        MessageDialog not_loaded_style_message(nullptr, message, _L("Warning"), wxICON_WARNING | wxYES | wxNO);
        if (not_loaded_style_message.ShowModal() != wxID_YES) 
            selected_style_index.reset();
    }

    // selected style from combo box
    if (selected_style_index.has_value()) {
        const StyleManager::Style &style = m_style_manager.get_styles()[*selected_style_index];
        // create copy to be able do fix transformation only when successfully load style
        StyleManager::Style cur_s = current_style;  // copy
        StyleManager::Style new_s = style;    // copy
        if (m_style_manager.load_style(*selected_style_index)) {
            ::fix_transformation(cur_s, new_s, m_parent);
            process();
        } else {
            wxString title   = _L("Not valid style.");
            wxString message = GUI::format_wxstr(_L("Style \"%1%\" can't be used and will be removed from a list."), style.name);
            MessageDialog not_loaded_style_message(nullptr, message, title, wxOK);
            not_loaded_style_message.ShowModal();
            m_style_manager.erase(*selected_style_index);
        }
    }

    ImGui::SameLine();
    draw_style_rename_button();
        
    ImGui::SameLine();
    draw_style_save_button(is_modified);

    ImGui::SameLine();
    draw_style_add_button();

    // delete button
    ImGui::SameLine();
    draw_delete_style_button();
}

bool GLGizmoEmboss::draw_italic_button()
{
    const wxFont &wx_font = m_style_manager.get_wx_font(); 
    const auto& ff = m_style_manager.get_font_file_with_cache();
    if (!wx_font.IsOk() || !ff.has_value()) { 
        draw(get_icon(m_icons, IconType::italic, IconState::disabled));
        return false;
    }

    std::optional<float> &skew = m_style_manager.get_font_prop().skew;
    bool is_font_italic = skew.has_value() || WxFontUtils::is_italic(wx_font);
    if (is_font_italic) {
        // unset italic
        if (clickable(get_icon(m_icons, IconType::italic, IconState::hovered),
                      get_icon(m_icons, IconType::unitalic, IconState::hovered))) {
            skew.reset();
            if (wx_font.GetStyle() != wxFontStyle::wxFONTSTYLE_NORMAL) {
                wxFont new_wx_font = wx_font; // copy
                new_wx_font.SetStyle(wxFontStyle::wxFONTSTYLE_NORMAL);
                if(!m_style_manager.set_wx_font(new_wx_font))
                    return false;
            }
            return true;
        }
        if (ImGui::IsItemHovered()) 
            ImGui::SetTooltip("%s", _u8L("Unset italic").c_str());
    } else {
        // set italic
        if (draw_button(m_icons, IconType::italic)) {
            wxFont new_wx_font = wx_font; // copy
            auto new_ff = WxFontUtils::set_italic(new_wx_font, *ff.font_file);
            if (new_ff != nullptr) {
                if(!m_style_manager.set_wx_font(new_wx_font, std::move(new_ff)))
                    return false;
            } else {
                // italic font doesn't exist 
                // add skew when wxFont can't set it
                skew = 0.2f;
            }            
            return true;
        }
        if (ImGui::IsItemHovered())
            ImGui::SetTooltip("%s", _u8L("Set italic").c_str());
    }
    return false;
}

bool GLGizmoEmboss::draw_bold_button() {
    const wxFont &wx_font = m_style_manager.get_wx_font();
    const auto& ff = m_style_manager.get_font_file_with_cache();
    if (!wx_font.IsOk() || !ff.has_value()) {
        draw(get_icon(m_icons, IconType::bold, IconState::disabled));
        return false;
    }
    
    std::optional<float> &boldness = m_style_manager.get_font_prop().boldness;
    bool is_font_bold = boldness.has_value() || WxFontUtils::is_bold(wx_font);
    if (is_font_bold) {
        // unset bold
        if (clickable(get_icon(m_icons, IconType::bold, IconState::hovered),
                      get_icon(m_icons, IconType::unbold, IconState::hovered))) {
            boldness.reset();
            if (wx_font.GetWeight() != wxFontWeight::wxFONTWEIGHT_NORMAL) {
                wxFont new_wx_font = wx_font; // copy
                new_wx_font.SetWeight(wxFontWeight::wxFONTWEIGHT_NORMAL);
                if(!m_style_manager.set_wx_font(new_wx_font))
                    return false;
            }
            return true;
        }
        if (ImGui::IsItemHovered())
            ImGui::SetTooltip("%s", _u8L("Unset bold").c_str());
    } else {
        // set bold
        if (draw_button(m_icons, IconType::bold)) {
            wxFont new_wx_font = wx_font; // copy
            auto new_ff = WxFontUtils::set_bold(new_wx_font, *ff.font_file);
            if (new_ff != nullptr) {
                if(!m_style_manager.set_wx_font(new_wx_font, std::move(new_ff)))
                    return false;
            } else {
                // bold font can't be loaded
                // set up boldness
                boldness = 20.f;
                //font_file->cache.empty();
            }
            return true;
        }
        if (ImGui::IsItemHovered())
            ImGui::SetTooltip("%s", _u8L("Set bold").c_str());
    }
    return false;
}

template<typename T> bool exist_change(const T &value, const T *default_value){
    if (default_value == nullptr) return false;
    return (value != *default_value);
}

template<> bool exist_change(const std::optional<float> &value, const std::optional<float> *default_value){
    if (default_value == nullptr) return false;
    return !is_approx(value, *default_value);
}

template<> bool exist_change(const float &value, const float *default_value){
    if (default_value == nullptr) return false;
    return !is_approx(value, *default_value);
}

template<typename T, typename Draw>
bool GLGizmoEmboss::revertible(const std::string &name,
                               T                 &value,
                               const T           *default_value,
                               const std::string &undo_tooltip,
                               float              undo_offset,
                               Draw               draw) const
{
    bool changed = exist_change(value, default_value);
    if (changed || default_value == nullptr)
        ImGuiWrapper::text_colored(ImGuiWrapper::COL_ORANGE_LIGHT, name);
    else
        ImGuiWrapper::text(name);

    bool result = draw();
    // render revert changes button
    if (changed) {
        ImGuiWindow *window = ImGui::GetCurrentWindow();
        float prev_x = window->DC.CursorPosPrevLine.x;
        ImGui::SameLine(undo_offset); // change cursor postion
        if (draw_button(m_icons, IconType::undo)) {
            value = *default_value;
            return true;
        } else if (ImGui::IsItemHovered())
            ImGui::SetTooltip("%s", undo_tooltip.c_str());
        window->DC.CursorPosPrevLine.x = prev_x; // set back previous position
    }
    return result;
}
// May be move to ImGuiWrapper
template<typename T> bool imgui_input(const char *label, T *v, T step, T step_fast, const char *format, ImGuiInputTextFlags flags);
template<> bool imgui_input(const char *label, float *v, float step, float step_fast, const char *format, ImGuiInputTextFlags flags)
{ return ImGui::InputFloat(label, v, step, step_fast, format, flags); }
template<> bool imgui_input(const char *label, double *v, double step, double step_fast, const char *format, ImGuiInputTextFlags flags)
{ return ImGui::InputDouble(label, v, step, step_fast, format, flags); }

template<typename T> 
bool GLGizmoEmboss::rev_input(const std::string &name, T &value, const T *default_value,
    const std::string &undo_tooltip, T step, T step_fast, const char *format, ImGuiInputTextFlags flags) const
{
    // draw offseted input
    auto draw_offseted_input = [&offset = m_gui_cfg->input_offset, &width = m_gui_cfg->input_width,
                                &name, &value, &step, &step_fast, format, flags](){
        ImGui::SameLine(offset);
        ImGui::SetNextItemWidth(width);
        return imgui_input(("##" + name).c_str(),
            &value, step, step_fast, format, flags);
    };
    float undo_offset = ImGui::GetStyle().FramePadding.x;
    return revertible(name, value, default_value, undo_tooltip, undo_offset, draw_offseted_input);
}

template<typename T>
bool GLGizmoEmboss::rev_input_mm(const std::string          &name,
                                 T                          &value,
                                 const T                    *default_value_ptr,
                                 const std::string          &undo_tooltip,
                                 T                           step,
                                 T                           step_fast,
                                 const char                 *format,
                                 bool                        use_inch,
                                 const std::optional<float> &scale) const
{
    // _variable which temporary keep value
    T value_ = value;
    T default_value_;
    if (use_inch) {
        // calc value in inch
        value_ *= ObjectManipulation::mm_to_in;
        if (default_value_ptr) {
            default_value_    = ObjectManipulation::mm_to_in * (*default_value_ptr);
            default_value_ptr = &default_value_;
        }
    }
    if (scale.has_value())        
        value_ *= *scale;
    bool use_correction = use_inch || scale.has_value();
    if (rev_input(name, use_correction ? value_ : value, default_value_ptr, undo_tooltip, step, step_fast, format)) {
        if (use_correction) {
            value = value_;
            if (use_inch)
                value *= ObjectManipulation::in_to_mm;
            if (scale.has_value())
                value /= *scale;
        }
        return true;
    }
    return false;
}

bool GLGizmoEmboss::rev_checkbox(const std::string &name,
                                 bool              &value,
                                 const bool        *default_value,
                                 const std::string &undo_tooltip) const
{
    // draw offseted input
    auto draw_offseted_input = [&offset = m_gui_cfg->advanced_input_offset, &name, &value](){
        ImGui::SameLine(offset);
        return ImGui::Checkbox(("##" + name).c_str(), &value);
    };
    float undo_offset  = ImGui::GetStyle().FramePadding.x;
    return revertible(name, value, default_value, undo_tooltip,
                      undo_offset, draw_offseted_input);
}

bool GLGizmoEmboss::set_height() {
    float &value = m_style_manager.get_font_prop().size_in_mm;

    // size can't be zero or negative
    apply(value, limits.size_in_mm);

    if (m_volume == nullptr || !m_volume->text_configuration.has_value()) {
        assert(false);
        return false;
    }
    
    // only different value need process
    if (is_approx(value, m_volume->text_configuration->style.prop.size_in_mm))
        return false;
    
    if (m_style_manager.get_font_prop().per_glyph)
        reinit_text_lines(m_text_lines.get_lines().size());

#ifdef USE_PIXEL_SIZE_IN_WX_FONT
    // store font size into path serialization
    const wxFont &wx_font = m_style_manager.get_wx_font();
    if (wx_font.IsOk()) {
        wxFont wx_font_new = wx_font; // copy
        wx_font_new.SetPointSize(static_cast<int>(value));
        m_style_manager.set_wx_font(wx_font_new);
    }
#endif
    return true;
}

void GLGizmoEmboss::draw_height(bool use_inch)
{
    float &value = m_style_manager.get_font_prop().size_in_mm;
    const EmbossStyle* stored_style = m_style_manager.get_stored_style();
    const float *stored = (stored_style != nullptr)? &stored_style->prop.size_in_mm : nullptr;
    const char *size_format = use_inch ? "%.2f in" : "%.1f mm";
    const std::string revert_text_size = _u8L("Revert text size.");
    const std::string& name = m_gui_cfg->translations.height;
    if (rev_input_mm(name, value, stored, revert_text_size, 0.1f, 1.f, size_format, use_inch, m_scale_height))
        if (set_height())
            process();
}

<<<<<<< HEAD
void GLGizmoEmboss::draw_depth(bool use_inch)
{
    double &value = m_style_manager.get_style().projection.depth;
    const StyleManager::Style * stored_style = m_style_manager.get_stored_style();
    const double *stored = ((stored_style!=nullptr)? &stored_style->projection.depth : nullptr);
=======
bool GLGizmoEmboss::set_depth()
{
    float &value = m_style_manager.get_font_prop().emboss;

    // size can't be zero or negative
    priv::Limits::apply(value, priv::limits.emboss);

    // only different value need process
    return !is_approx(value, m_volume->text_configuration->style.prop.emboss);
}

void GLGizmoEmboss::draw_depth(bool use_inch)
{
    float &value = m_style_manager.get_font_prop().emboss;
    const EmbossStyle* stored_style = m_style_manager.get_stored_style();
    const float *stored = ((stored_style)? &stored_style->prop.emboss : nullptr);
>>>>>>> 88cc4d13
    const std::string  revert_emboss_depth = _u8L("Revert embossed depth.");
    const char *size_format = ((use_inch) ? "%.3f in" : "%.2f mm");
    const std::string  name = m_gui_cfg->translations.depth;
    if (rev_input_mm(name, value, stored, revert_emboss_depth, 0.1, 1., size_format, use_inch, m_scale_depth)){
        // size can't be zero or negative
        apply(value, limits.emboss);

        // only different value need process
        if(!is_approx(value, m_volume->emboss_shape->projection.depth))
            process();
    }
}

bool GLGizmoEmboss::rev_slider(const std::string &name,
                               std::optional<int>& value,
                               const std::optional<int> *default_value,
                               const std::string &undo_tooltip,
                               int                v_min,
                               int                v_max,
                               const std::string& format,
                               const wxString    &tooltip) const
{    
    auto draw_slider_optional_int = [&]() -> bool {
        float slider_offset = m_gui_cfg->advanced_input_offset;
        float slider_width  = m_gui_cfg->input_width;
        ImGui::SameLine(slider_offset);
        ImGui::SetNextItemWidth(slider_width);
        return m_imgui->slider_optional_int( ("##" + name).c_str(), value, 
            v_min, v_max, format.c_str(), 1.f, false, tooltip);
    };
    float undo_offset = ImGui::GetStyle().FramePadding.x;
    return revertible(name, value, default_value,
        undo_tooltip, undo_offset, draw_slider_optional_int);
}

bool GLGizmoEmboss::rev_slider(const std::string &name,
                               std::optional<float>& value,
                               const std::optional<float> *default_value,
                               const std::string &undo_tooltip,
                               float                v_min,
                               float                v_max,
                               const std::string& format,
                               const wxString    &tooltip) const
{    
    auto draw_slider_optional_float = [&]() -> bool {
        float slider_offset = m_gui_cfg->advanced_input_offset;
        float slider_width  = m_gui_cfg->input_width;
        ImGui::SameLine(slider_offset);
        ImGui::SetNextItemWidth(slider_width);
        return m_imgui->slider_optional_float(("##" + name).c_str(), value,
            v_min, v_max, format.c_str(), 1.f, false, tooltip);
    };
    float undo_offset = ImGui::GetStyle().FramePadding.x;
    return revertible(name, value, default_value,
        undo_tooltip, undo_offset, draw_slider_optional_float);
}

bool GLGizmoEmboss::rev_slider(const std::string &name,
                               float             &value,
                               const float       *default_value,
                               const std::string &undo_tooltip,
                               float              v_min,
                               float              v_max,
                               const std::string &format,
                               const wxString    &tooltip) const
{    
    auto draw_slider_float = [&]() -> bool {
        float slider_offset = m_gui_cfg->advanced_input_offset;
        float slider_width  = m_gui_cfg->input_width;
        ImGui::SameLine(slider_offset);
        ImGui::SetNextItemWidth(slider_width);
        return m_imgui->slider_float("##" + name, &value, v_min, v_max,
            format.c_str(), 1.f, false, tooltip);
    };
    float undo_offset = ImGui::GetStyle().FramePadding.x;
    return revertible(name, value, default_value,
        undo_tooltip, undo_offset, draw_slider_float);
}

void GLGizmoEmboss::draw_advanced()
{
    const auto &ff = m_style_manager.get_font_file_with_cache();
    if (!ff.has_value()) { 
        ImGui::Text("%s", _u8L("Advanced options cannot be changed for the selected font.\n"
                                   "Select another font.").c_str());
        return;
    }

<<<<<<< HEAD
    StyleManager::Style &current_style = m_style_manager.get_style();
    FontProp            &current_prop  = current_style.prop;
    
    const FontFile::Info &font_info = ff.font_file->infos[current_prop.collection_number.value_or(0)];
=======
    FontProp &font_prop = m_style_manager.get_font_prop();
    const FontFile::Info &font_info = get_font_info(*ff.font_file, font_prop);
>>>>>>> 88cc4d13
#ifdef SHOW_FONT_FILE_PROPERTY
    ImGui::SameLine();
    int cache_size = ff.has_value()? (int)ff.cache->size() : 0;
    std::string ff_property = 
        "ascent=" + std::to_string(font_info.ascent) +
        ", descent=" + std::to_string(font_info.descent) +
        ", lineGap=" + std::to_string(font_info.linegap) +
        ", unitPerEm=" + std::to_string(font_info.unit_per_em) + 
        ", cache(" + std::to_string(cache_size) + " glyphs)";
    if (font_file->infos.size() > 1) { 
        unsigned int collection = current_prop.collection_number.value_or(0);
        ff_property += ", collect=" + std::to_string(collection+1) + "/" + std::to_string(font_file->infos.size());
    }
    m_imgui->text_colored(ImGuiWrapper::COL_GREY_DARK, ff_property);
#endif // SHOW_FONT_FILE_PROPERTY

    bool exist_change = false;
    auto &tr = m_gui_cfg->translations;

    const StyleManager::Style *stored_style = nullptr;
    if (m_style_manager.exist_stored_style())
        stored_style = m_style_manager.get_stored_style();
    
    bool is_the_only_one_part = m_volume->is_the_only_one_part();
<<<<<<< HEAD
    bool can_use_surface = (m_volume->emboss_shape->projection.use_surface)? true : // already used surface must have option to uncheck
=======
    bool can_use_surface = (font_prop.use_surface)? true : // already used surface must have option to uncheck
>>>>>>> 88cc4d13
                            !is_the_only_one_part;
    m_imgui->disabled_begin(!can_use_surface);
    const bool *def_use_surface = stored_style ?
        &stored_style->projection.use_surface : nullptr;
    bool &use_surface = current_style.projection.use_surface;
    if (rev_checkbox(tr.use_surface, use_surface, def_use_surface,
                     _u8L("Revert using of model surface."))) {
        if (use_surface)
            // when using surface distance is not used
            current_style.distance.reset();        
        process();
    }
    m_imgui->disabled_end(); // !can_use_surface

    FontProp& font_prop = m_style_manager.get_font_prop();
    bool &per_glyph = font_prop.per_glyph;
    bool can_use_per_glyph = (per_glyph) ? true : // already used surface must have option to uncheck
                            !is_the_only_one_part;
    m_imgui->disabled_begin(!can_use_per_glyph);
    const bool *def_per_glyph = stored_style ? &stored_style->prop.per_glyph : nullptr;
    if (rev_checkbox(tr.per_glyph, per_glyph, def_per_glyph,
        _u8L("Revert Transformation per glyph."))) {
        if (per_glyph && !m_text_lines.is_init())
            reinit_text_lines();
        process();
    } else if (ImGui::IsItemHovered()) {
        if (per_glyph) {
            ImGui::SetTooltip("%s", _u8L("Set global orientation for whole text.").c_str());
        } else {
            ImGui::SetTooltip("%s", _u8L("Set position and orientation per Glyph.").c_str());
            if (!m_text_lines.is_init())
                reinit_text_lines();
        }
    } else if (!per_glyph && m_text_lines.is_init())
        m_text_lines.reset();
    m_imgui->disabled_end(); // !can_use_per_glyph

    m_imgui->disabled_begin(!per_glyph); 
    ImGui::SameLine();
    ImGui::SetNextItemWidth(m_gui_cfg->input_width);
    if (m_imgui->slider_float("##base_line_y_offset", &m_text_lines.offset, -10.f, 10.f, "%f mm")) {
        reinit_text_lines(m_text_lines.get_lines().size());
        process();
    } else if (ImGui::IsItemHovered()) 
        ImGui::SetTooltip("TEST PURPOSE ONLY\nMove base line (up/down) for allign letters");
    m_imgui->disabled_end(); // !per_glyph
        
    auto draw_align = [&align = font_prop.align, input_offset = m_gui_cfg->advanced_input_offset, &icons = m_icons]() {
        bool is_change = false;
        ImGui::SameLine(input_offset);
        if (align.first==FontProp::HorizontalAlign::left) draw(get_icon(icons, IconType::align_horizontal_left, IconState::hovered));
        else if (draw_button(icons, IconType::align_horizontal_left)) { align.first=FontProp::HorizontalAlign::left; is_change = true; }
        else if (ImGui::IsItemHovered()) ImGui::SetTooltip("%s", _u8L("Set left alignment").c_str());
        ImGui::SameLine();
        if (align.first==FontProp::HorizontalAlign::center) draw(get_icon(icons, IconType::align_horizontal_center, IconState::hovered));
        else if (draw_button(icons, IconType::align_horizontal_center)) { align.first=FontProp::HorizontalAlign::center; is_change = true; }
        else if (ImGui::IsItemHovered()) ImGui::SetTooltip("%s", _u8L("Set horizont center alignment").c_str());
        ImGui::SameLine();
        if (align.first==FontProp::HorizontalAlign::right) draw(get_icon(icons, IconType::align_horizontal_right, IconState::hovered));
        else if (draw_button(icons, IconType::align_horizontal_right)) { align.first=FontProp::HorizontalAlign::right; is_change = true; }
        else if (ImGui::IsItemHovered()) ImGui::SetTooltip("%s", _u8L("Set right alignment").c_str());

        ImGui::SameLine();
        if (align.second==FontProp::VerticalAlign::top) draw(get_icon(icons, IconType::align_vertical_top, IconState::hovered));
        else if (draw_button(icons, IconType::align_vertical_top)) { align.second=FontProp::VerticalAlign::top; is_change = true; }
        else if (ImGui::IsItemHovered()) ImGui::SetTooltip("%s", _u8L("Set top alignment").c_str());
        ImGui::SameLine();
        if (align.second==FontProp::VerticalAlign::center) draw(get_icon(icons, IconType::align_vertical_center, IconState::hovered));
        else if (draw_button(icons, IconType::align_vertical_center)) { align.second=FontProp::VerticalAlign::center; is_change = true; }
        else if (ImGui::IsItemHovered()) ImGui::SetTooltip("%s", _u8L("Set vertical center alignment").c_str());
        ImGui::SameLine();
        if (align.second==FontProp::VerticalAlign::bottom) draw(get_icon(icons, IconType::align_vertical_bottom, IconState::hovered));
        else if (draw_button(icons, IconType::align_vertical_bottom)) { align.second=FontProp::VerticalAlign::bottom; is_change = true; }
        else if (ImGui::IsItemHovered()) ImGui::SetTooltip("%s", _u8L("Set bottom alignment").c_str());
        return is_change;
    };
    const FontProp::Align * def_align = stored_style ? &stored_style->prop.align : nullptr;
    float undo_offset = ImGui::GetStyle().FramePadding.x;
    if (revertible(tr.alignment, font_prop.align, def_align, _u8L("Revert alignment."), undo_offset, draw_align)) {
        if (font_prop.per_glyph)
            reinit_text_lines(m_text_lines.get_lines().size());
        // TODO: move with text in finalize to not change position
        process();
    }
<<<<<<< HEAD
=======
    m_imgui->disabled_end(); // !can_use_surface

    bool &per_glyph = font_prop.per_glyph;
    bool can_use_per_glyph = (per_glyph) ? true : // already used surface must have option to uncheck
                            !is_the_only_one_part;
    m_imgui->disabled_begin(!can_use_per_glyph);
    const bool *def_per_glyph = stored_style ? &stored_style->prop.per_glyph : nullptr;
    if (rev_checkbox(tr.per_glyph, per_glyph, def_per_glyph,
        _u8L("Revert Transformation per glyph."))) {
        if (per_glyph && !m_text_lines.is_init())
            reinit_text_lines();
        process();
    } else if (ImGui::IsItemHovered()) {
        if (per_glyph) {
            ImGui::SetTooltip("%s", _u8L("Set global orientation for whole text.").c_str());
        } else {
            ImGui::SetTooltip("%s", _u8L("Set position and orientation per Glyph.").c_str());
            if (!m_text_lines.is_init())
                reinit_text_lines();
        }
    } else if (!per_glyph && m_text_lines.is_init())
        m_text_lines.reset();
    m_imgui->disabled_end(); // !can_use_per_glyph

    m_imgui->disabled_begin(!per_glyph); 
    ImGui::SameLine();
    ImGui::SetNextItemWidth(m_gui_cfg->input_width);
    if (m_imgui->slider_float("##base_line_y_offset", &m_text_lines.offset, -10.f, 10.f, "%f mm")) {
        reinit_text_lines(m_text_lines.get_lines().size());
        process();
    } else if (ImGui::IsItemHovered()) 
        ImGui::SetTooltip("TEST PURPOSE ONLY\nMove base line (up/down) for allign letters");
    m_imgui->disabled_end(); // !per_glyph
        
    auto draw_align = [&align = font_prop.align, gui_cfg = m_gui_cfg, &icons = m_icons]() {
        bool is_change = false;
        ImGui::SameLine(gui_cfg->advanced_input_offset);
        if (align.first==FontProp::HorizontalAlign::left) draw(get_icon(icons, IconType::align_horizontal_left, IconState::hovered));
        else if (draw_button(icons, IconType::align_horizontal_left)) { align.first=FontProp::HorizontalAlign::left; is_change = true; }
        else if (ImGui::IsItemHovered()) ImGui::SetTooltip("%s", _u8L("Set left alignment").c_str());
        ImGui::SameLine();
        if (align.first==FontProp::HorizontalAlign::center) draw(get_icon(icons, IconType::align_horizontal_center, IconState::hovered));
        else if (draw_button(icons, IconType::align_horizontal_center)) { align.first=FontProp::HorizontalAlign::center; is_change = true; }
        else if (ImGui::IsItemHovered()) ImGui::SetTooltip("%s", _u8L("Set horizont center alignment").c_str());
        ImGui::SameLine();
        if (align.first==FontProp::HorizontalAlign::right) draw(get_icon(icons, IconType::align_horizontal_right, IconState::hovered));
        else if (draw_button(icons, IconType::align_horizontal_right)) { align.first=FontProp::HorizontalAlign::right; is_change = true; }
        else if (ImGui::IsItemHovered()) ImGui::SetTooltip("%s", _u8L("Set right alignment").c_str());

        ImGui::SameLine();
        if (align.second==FontProp::VerticalAlign::top) draw(get_icon(icons, IconType::align_vertical_top, IconState::hovered));
        else if (draw_button(icons, IconType::align_vertical_top)) { align.second=FontProp::VerticalAlign::top; is_change = true; }
        else if (ImGui::IsItemHovered()) ImGui::SetTooltip("%s", _u8L("Set top alignment").c_str());
        ImGui::SameLine();
        if (align.second==FontProp::VerticalAlign::center) draw(get_icon(icons, IconType::align_vertical_center, IconState::hovered));
        else if (draw_button(icons, IconType::align_vertical_center)) { align.second=FontProp::VerticalAlign::center; is_change = true; }
        else if (ImGui::IsItemHovered()) ImGui::SetTooltip("%s", _u8L("Set vertical center alignment").c_str());
        ImGui::SameLine();
        if (align.second==FontProp::VerticalAlign::bottom) draw(get_icon(icons, IconType::align_vertical_bottom, IconState::hovered));
        else if (draw_button(icons, IconType::align_vertical_bottom)) { align.second=FontProp::VerticalAlign::bottom; is_change = true; }
        else if (ImGui::IsItemHovered()) ImGui::SetTooltip("%s", _u8L("Set bottom alignment").c_str());
        return is_change;
    };
    const FontProp::Align * def_align = stored_style ? &stored_style->prop.align : nullptr;
    float undo_offset = ImGui::GetStyle().FramePadding.x;
    if (revertible(tr.alignment, font_prop.align, def_align, _u8L("Revert alignment."), undo_offset, draw_align)) {
        if (font_prop.per_glyph)
            reinit_text_lines(m_text_lines.get_lines().size());
        // TODO: move with text in finalize to not change position
        process();
    }
>>>>>>> 88cc4d13
    
    // TRN EmbossGizmo: font units
    std::string units = _u8L("points");
    std::string units_fmt = "%.0f " + units;
    
    // input gap between characters
    auto def_char_gap = stored_style ?
        &stored_style->prop.char_gap : nullptr;

    int half_ascent = font_info.ascent / 2;
    int min_char_gap = -half_ascent;
    int max_char_gap = half_ascent;
    if (rev_slider(tr.char_gap, current_prop.char_gap, def_char_gap, _u8L("Revert gap between characters"), 
        min_char_gap, max_char_gap, units_fmt, _L("Distance between characters"))){
        // Condition prevent recalculation when insertint out of limits value by imgui input
        const std::optional<int> &volume_char_gap = m_volume->text_configuration->style.prop.char_gap;
        if (!apply(current_prop.char_gap, limits.char_gap) ||
            !volume_char_gap.has_value() || volume_char_gap != current_prop.char_gap) {
            // char gap is stored inside of imgui font atlas
            m_style_manager.clear_imgui_font();
            exist_change = true;
        }
    }

    // input gap between lines
    auto def_line_gap = stored_style ?
        &stored_style->prop.line_gap : nullptr;
    int  min_line_gap = -half_ascent;
    int max_line_gap = half_ascent;
    if (rev_slider(tr.line_gap, current_prop.line_gap, def_line_gap, _u8L("Revert gap between lines"), 
        min_line_gap, max_line_gap, units_fmt, _L("Distance between lines"))){
        // Condition prevent recalculation when insertint out of limits value by imgui input
        const std::optional<int> &volume_line_gap = m_volume->text_configuration->style.prop.line_gap;
        if (!apply(current_prop.line_gap, limits.line_gap) ||
            !volume_line_gap.has_value() || volume_line_gap != current_prop.line_gap) {        
            // line gap is planed to be stored inside of imgui font atlas
            m_style_manager.clear_imgui_font();
            if (font_prop.per_glyph)
                reinit_text_lines(m_text_lines.get_lines().size());
            exist_change = true;
        }
    }

    // input boldness
    auto def_boldness = stored_style ?
        &stored_style->prop.boldness : nullptr;
    if (rev_slider(tr.boldness, current_prop.boldness, def_boldness, _u8L("Undo boldness"), 
        limits.boldness.gui.min, limits.boldness.gui.max, units_fmt, _L("Tiny / Wide glyphs"))){
        const std::optional<float> &volume_boldness = m_volume->text_configuration->style.prop.boldness;
        if (!apply(current_prop.boldness, limits.boldness.values) ||
            !volume_boldness.has_value() || volume_boldness != current_prop.boldness)
            exist_change = true;
    }

    // input italic
    auto def_skew = stored_style ?
        &stored_style->prop.skew : nullptr;
    if (rev_slider(tr.skew_ration, current_prop.skew, def_skew, _u8L("Undo letter's skew"),
        limits.skew.gui.min, limits.skew.gui.max, "%.2f", _L("Italic strength ratio"))){
        const std::optional<float> &volume_skew = m_volume->text_configuration->style.prop.skew;
        if (!apply(current_prop.skew, limits.skew.values) ||
            !volume_skew.has_value() ||volume_skew != current_prop.skew)
            exist_change = true;
    }
    
    // input surface distance
    bool allowe_surface_distance = !use_surface && !m_volume->is_the_only_one_part();
    std::optional<float> &distance = current_style.distance;
    float prev_distance = distance.value_or(.0f);
    float min_distance = static_cast<float>(-2 * current_style.projection.depth);
    float max_distance = static_cast<float>(2 * current_style.projection.depth);
    auto def_distance = stored_style ?
        &stored_style->distance : nullptr;    
    m_imgui->disabled_begin(!allowe_surface_distance);    
    bool use_inch = wxGetApp().app_config->get_bool("use_inches");
    const std::string undo_move_tooltip = _u8L("Undo translation");
    const wxString move_tooltip = _L("Distance of the center of the text to the model surface.");
    bool is_moved = false;
    if (use_inch) {
        std::optional<float> distance_inch;
        if (distance.has_value()) distance_inch = (*distance * ObjectManipulation::mm_to_in);
        std::optional<float> def_distance_inch;
        if (def_distance != nullptr) {
            if (def_distance->has_value()) def_distance_inch = ObjectManipulation::mm_to_in * (*(*def_distance));
            def_distance = &def_distance_inch;
        }
        min_distance *= ObjectManipulation::mm_to_in;
        max_distance *= ObjectManipulation::mm_to_in;
        if (rev_slider(tr.from_surface, distance_inch, def_distance, undo_move_tooltip, min_distance, max_distance, "%.3f in", move_tooltip)) {
            if (distance_inch.has_value()) {
                distance = *distance_inch * ObjectManipulation::in_to_mm;
            } else {
                distance.reset();
            }
            is_moved = true;
        }
    } else {
        if (rev_slider(tr.from_surface, distance, def_distance, undo_move_tooltip, 
        min_distance, max_distance, "%.2f mm", move_tooltip)) is_moved = true;
    }

    if (is_moved){
        if (font_prop.per_glyph){
            process();
        } else {
<<<<<<< HEAD
            do_local_z_move(m_parent, distance.value_or(.0f) - prev_distance);
=======
            m_volume->text_configuration->style.prop.distance = font_prop.distance;        
            float act_distance = font_prop.distance.has_value() ? *font_prop.distance : .0f;
            do_translate(Vec3d::UnitZ() * (act_distance - prev_distance));
>>>>>>> 88cc4d13
        }
    }
    m_imgui->disabled_end();  // allowe_surface_distance

    // slider for Clock-wise angle in degress
    // stored angle is optional CCW and in radians
    // Convert stored value to degress
    // minus create clock-wise roation from CCW
    float angle = current_style.angle.value_or(0.f);
    float angle_deg = static_cast<float>(-angle * 180 / M_PI);
    float def_angle_deg_val = 
        (!stored_style || !stored_style->angle.has_value()) ?
        0.f : (*stored_style->angle * -180 / M_PI);
    float* def_angle_deg = stored_style ?
        &def_angle_deg_val : nullptr;
    if (rev_slider(tr.rotation, angle_deg, def_angle_deg, _u8L("Undo rotation"), 
        limits.angle.min, limits.angle.max, u8"%.2f °",
                   _L("Rotate text Clock-wise."))) {
        // convert back to radians and CCW
        double angle_rad = -angle_deg * M_PI / 180.0;
        Geometry::to_range_pi_pi(angle_rad);                

        double diff_angle = angle_rad - angle;
        do_local_z_rotate(m_parent, diff_angle);
        
        // calc angle after rotation
        const GLVolume *gl_volume = get_selected_gl_volume(m_parent.get_selection());
        assert(gl_volume != nullptr);
        assert(m_style_manager.is_active_font());
        if (m_style_manager.is_active_font() && gl_volume != nullptr) 
            m_style_manager.get_style().angle = calc_up(gl_volume->world_matrix(), Slic3r::GUI::up_limit);
        
        if (font_prop.per_glyph)
            reinit_text_lines(m_text_lines.get_lines().size());

        // recalculate for surface cut
<<<<<<< HEAD
        if (use_surface || font_prop.per_glyph) 
=======
        if (font_prop.use_surface || font_prop.per_glyph) 
>>>>>>> 88cc4d13
            process();
    }

    // Keep up - lock button icon
    if (!m_volume->is_the_only_one_part()) {
        ImGui::SameLine(m_gui_cfg->lock_offset);
        const IconManager::Icon &icon = get_icon(m_icons, m_keep_up ? IconType::lock : IconType::unlock, IconState::activable);
        const IconManager::Icon &icon_hover = get_icon(m_icons, m_keep_up ? IconType::lock_bold : IconType::unlock_bold, IconState::activable);
        const IconManager::Icon &icon_disable = get_icon(m_icons, m_keep_up ? IconType::lock : IconType::unlock, IconState::disabled);
        if (button(icon, icon_hover, icon_disable))
            m_keep_up = !m_keep_up;
    
        if (ImGui::IsItemHovered())
            ImGui::SetTooltip("%s", (m_keep_up?
                _u8L("Unlock the text's rotation when moving text along the object's surface."):
                _u8L("Lock the text's rotation when moving text along the object's surface.")
            ).c_str());
    }

    // when more collection add selector
    if (ff.font_file->infos.size() > 1) {
        ImGui::Text("%s", tr.collection.c_str());
        ImGui::SameLine(m_gui_cfg->advanced_input_offset);
        ImGui::SetNextItemWidth(m_gui_cfg->input_width);
        unsigned int selected = current_prop.collection_number.has_value() ?
                               *current_prop.collection_number : 0;
        if (ImGui::BeginCombo("## Font collection", std::to_string(selected).c_str())) {
            for (unsigned int i = 0; i < ff.font_file->infos.size(); ++i) {
                ImGui::PushID(1 << (10 + i));
                bool is_selected = (i == selected);
                if (ImGui::Selectable(std::to_string(i).c_str(), is_selected)) {
                    if (i == 0) current_prop.collection_number.reset();
                    else current_prop.collection_number = i;
                    exist_change = true;
                }
                ImGui::PopID();
            }
            ImGui::EndCombo();
        } else if (ImGui::IsItemHovered()) {
            ImGui::SetTooltip("%s", _u8L("Select from True Type Collection.").c_str());
        }
    }

    if (exist_change) {
        m_style_manager.clear_glyphs_cache();
        if (m_style_manager.get_font_prop().per_glyph)
            reinit_text_lines();
        else
            m_text_lines.reset();
        process();
    }

    if (ImGui::Button(_u8L("Set text to face camera").c_str())) {
        assert(get_selected_volume(m_parent.get_selection()) == m_volume);
<<<<<<< HEAD
        const Camera &cam = wxGetApp().plater()->get_camera();
        if (face_selected_volume_to_camera(cam, m_parent) && 
            (use_surface || m_style_manager.get_font_prop().per_glyph))
=======
        const Camera &cam  = wxGetApp().plater()->get_camera();
        const FontProp &prop = m_style_manager.get_font_prop();
        if (priv::apply_camera_dir(cam, m_parent, m_keep_up) && 
            (prop.use_surface || prop.per_glyph)){
            if (prop.per_glyph)
                reinit_text_lines();
>>>>>>> 88cc4d13
            process();
        }
    } else if (ImGui::IsItemHovered()) {
        ImGui::SetTooltip("%s", _u8L("Orient the text towards the camera.").c_str());
    }

#ifdef ALLOW_DEBUG_MODE
    ImGui::Text("family = %s", (current_prop.family.has_value() ?
                                    current_prop.family->c_str() :
                                    " --- "));
    ImGui::Text("face name = %s", (current_prop.face_name.has_value() ?
                                       current_prop.face_name->c_str() :
                                       " --- "));
    ImGui::Text("style = %s",
                (current_prop.style.has_value() ? current_prop.style->c_str() :
                                                 " --- "));
    ImGui::Text("weight = %s", (current_prop.weight.has_value() ?
                                    current_prop.weight->c_str() :
                                    " --- "));

    std::string descriptor = style.path;
    ImGui::Text("descriptor = %s", descriptor.c_str());
#endif // ALLOW_DEBUG_MODE
}

void GLGizmoEmboss::set_minimal_window_size(bool is_advance_edit_style)
{
    ImVec2 window_size = ImGui::GetWindowSize();
    const ImVec2& min_win_size_prev = get_minimal_window_size();
    //ImVec2 diff(window_size.x - min_win_size_prev.x,
    //            window_size.y - min_win_size_prev.y);
    float diff_y = window_size.y - min_win_size_prev.y;
    m_is_advanced_edit_style = is_advance_edit_style;
    const ImVec2 &min_win_size = get_minimal_window_size();
    ImVec2 new_window_size(0.f, min_win_size.y + diff_y);
    ImGui::SetWindowSize(new_window_size, ImGuiCond_Always);
    m_set_window_offset = ImGuiWrapper::change_window_position(on_get_name().c_str(), true);
}

ImVec2 GLGizmoEmboss::get_minimal_window_size() const
{
    ImVec2 res;
    if (!m_is_advanced_edit_style)
        res = m_gui_cfg->minimal_window_size;
    else if (!m_style_manager.has_collections())
        res = m_gui_cfg->minimal_window_size_with_advance;
    else
        res = m_gui_cfg->minimal_window_size_with_collections;

    // Can change type of volume
    if (!m_volume->is_the_only_one_part())
        res.y += m_gui_cfg->height_of_volume_type_selector;

    return res;
}

#ifdef ALLOW_ADD_FONT_BY_OS_SELECTOR
bool GLGizmoEmboss::choose_font_by_wxdialog()
{
    wxFontData data;
    data.EnableEffects(false);
    data.RestrictSelection(wxFONTRESTRICT_SCALABLE);
    // set previous selected font
    EmbossStyle &selected_style = m_style_manager.get_style();
    if (selected_style.type == WxFontUtils::get_current_type()) {
        std::optional<wxFont> selected_font = WxFontUtils::load_wxFont(
            selected_style.path);
        if (selected_font.has_value()) data.SetInitialFont(*selected_font);
    }

    wxFontDialog font_dialog(wxGetApp().mainframe, data);
    if (font_dialog.ShowModal() != wxID_OK) return false;

    data                = font_dialog.GetFontData();
    wxFont   wx_font       = data.GetChosenFont();
    size_t   font_index = m_style_manager.get_fonts().size();
    EmbossStyle emboss_style  = WxFontUtils::create_emboss_style(wx_font);

    // Check that deserialization NOT influence font
    // false - use direct selected wxFont in dialog
    // true - use font item (serialize and deserialize wxFont)
    bool use_deserialized_font = false;

    // Try load and use new added font
    if ((use_deserialized_font && !m_style_manager.load_style(font_index)) ||
        (!use_deserialized_font && !m_style_manager.load_style(emboss_style, wx_font))) {
        m_style_manager.erase(font_index);
        wxString message = GUI::format_wxstr(
            "Font \"%1%\" can't be used. Please select another.",
            emboss_style.name);
        wxString      title = "Selected font is NOT True-type.";
        MessageDialog not_loaded_font_message(nullptr, message, title, wxOK);
        not_loaded_font_message.ShowModal();
        return choose_font_by_wxdialog();
    }

    // fix dynamic creation of italic font
    const auto& cn = m_style_manager.get_font_prop().collection_number;
    unsigned int font_collection = cn.has_value() ? *cn : 0;
    const auto&ff = m_style_manager.get_font_file_with_cache();
    if (WxFontUtils::is_italic(wx_font) &&
        !Emboss::is_italic(*ff.font_file, font_collection)) {
        m_style_manager.get_font_prop().skew = 0.2;
    }
    return true;
}
#endif // ALLOW_ADD_FONT_BY_OS_SELECTOR

#if defined ALLOW_ADD_FONT_BY_FILE or defined ALLOW_DEBUG_MODE
namespace priv {
static std::string get_file_name(const std::string &file_path)
{
    size_t pos_last_delimiter = file_path.find_last_of("/\\");
    size_t pos_point          = file_path.find_last_of('.');
    size_t offset             = pos_last_delimiter + 1;
    size_t count              = pos_point - pos_last_delimiter - 1;
    return file_path.substr(offset, count);
}
} // namespace priv
#endif // ALLOW_ADD_FONT_BY_FILE || ALLOW_DEBUG_MODE

#ifdef ALLOW_ADD_FONT_BY_FILE
bool GLGizmoEmboss::choose_true_type_file()
{
    wxArrayString input_files;
    wxString      fontDir      = wxEmptyString;
    wxString      selectedFile = wxEmptyString;
    wxFileDialog  dialog(nullptr, "Choose one or more files (TTF, TTC):",
                        fontDir, selectedFile, file_wildcards(FT_FONTS),
                        wxFD_OPEN | wxFD_FILE_MUST_EXIST);
    if (dialog.ShowModal() == wxID_OK) dialog.GetPaths(input_files);
    if (input_files.IsEmpty()) return false;
    size_t index = m_style_manager.get_fonts().size();
    // use first valid font
    for (auto &input_file : input_files) {
        std::string path = std::string(input_file.c_str());
        std::string name = get_file_name(path);
        //make_unique_name(name, m_font_list);
        const FontProp& prop = m_style_manager.get_font_prop();
        EmbossStyle style{ name, path, EmbossStyle::Type::file_path, prop };
        m_style_manager.add_font(style);
        // set first valid added font as active
        if (m_style_manager.load_style(index)) return true;
        m_style_manager.erase(index);       
    }
    return false;
}
#endif // ALLOW_ADD_FONT_BY_FILE

<<<<<<< HEAD
=======
#ifdef ALLOW_DEBUG_MODE
bool GLGizmoEmboss::choose_svg_file()
{
    wxArrayString input_files;
    wxString      fontDir      = wxEmptyString;
    wxString      selectedFile = wxEmptyString;
    wxFileDialog  dialog(nullptr, _L("Choose SVG file")+":", fontDir,
                        selectedFile, file_wildcards(FT_SVG),
                        wxFD_OPEN | wxFD_FILE_MUST_EXIST);
    if (dialog.ShowModal() == wxID_OK) dialog.GetPaths(input_files);
    if (input_files.IsEmpty()) return false;
    if (input_files.size() != 1) return false;
    auto &      input_file = input_files.front();
    std::string path       = std::string(input_file.c_str());
    std::string name       = priv::get_file_name(path);

    NSVGimage *image = nsvgParseFromFile(path.c_str(), "mm", 96.0f);
    ExPolygons polys = NSVGUtils::to_ExPolygons(image);
    nsvgDelete(image);

    BoundingBox bb;
    for (const auto &p : polys) bb.merge(p.contour.points);
    const FontProp &fp = m_style_manager.get_font_prop();
    float scale   = fp.size_in_mm / std::max(bb.max.x(), bb.max.y());
    auto  project = std::make_unique<ProjectScale>(
        std::make_unique<ProjectZ>(fp.emboss / scale), scale);
    indexed_triangle_set its = polygons2model(polys, *project);
    return false;
    // test store:
    // for (auto &poly : polys) poly.scale(1e5);
    // SVG svg("converted.svg", BoundingBox(polys.front().contour.points));
    // svg.draw(polys);
    //return add_volume(name, its);
}
#endif // ALLOW_DEBUG_MODE

>>>>>>> 88cc4d13
void GLGizmoEmboss::create_notification_not_valid_font(
    const TextConfiguration &tc)
{
    const EmbossStyle &es = m_style_manager.get_style();
    const auto &face_name_opt = es.prop.face_name;
    const std::string &face_name_3mf = tc.style.prop.face_name.value_or(tc.style.path);

    std::optional<std::string> face_name_by_wx;
    if (!face_name_opt.has_value()) {
        const wxFont& wx_font = m_style_manager.get_wx_font();
        if (wx_font.IsOk()) {
            wxString wx_face_name = wx_font.GetFaceName();
            if (!wx_face_name.empty())
                face_name_by_wx = std::string(wx_face_name.ToUTF8().data());
        }
    }
    const std::string &face_name = face_name_opt.value_or(face_name_by_wx.value_or(es.path));
    std::string text =
        GUI::format(_L("Can't load exactly same font(\"%1%\"). "
                       "Aplication selected a similar one(\"%2%\"). "
                       "You have to specify font for enable edit text."),
                    face_name_3mf, face_name);
    create_notification_not_valid_font(text);
}

void GLGizmoEmboss::create_notification_not_valid_font(const std::string &text) {
    // not neccessary, but for sure that old notification doesnt exist
    if (m_is_unknown_font)
        remove_notification_not_valid_font();
    m_is_unknown_font = true;

    auto type  = NotificationType::UnknownFont;
    auto level = NotificationManager::NotificationLevel::WarningNotificationLevel;
    auto notification_manager = wxGetApp().plater()->get_notification_manager();
    notification_manager->push_notification(type, level, text);
}

void GLGizmoEmboss::remove_notification_not_valid_font()
{
    if (!m_is_unknown_font) return;
    m_is_unknown_font      = false;
    auto type                 = NotificationType::UnknownFont;
    auto notification_manager = wxGetApp().plater()->get_notification_manager();
    notification_manager->close_notification_of_type(type);
}

void GLGizmoEmboss::init_icons()
{
    // icon order has to match the enum IconType
    std::vector<std::string> filenames{
        "edit_button.svg",
        "delete.svg",
        "add_copies.svg", 
        "save.svg", 
        "undo.svg",    
        "make_italic.svg",
        "make_unitalic.svg",
        "make_bold.svg",
        "make_unbold.svg",   
        "search.svg",
        "open.svg", 
        "exclamation.svg",   
        "lock_closed.svg",  // lock,
        "lock_closed_f.svg",// lock_bold,
        "lock_open.svg",    // unlock,
        "lock_open_f.svg",  // unlock_bold,
        "align_horizontal_left.svg", 
        "align_horizontal_center.svg",
        "align_horizontal_right.svg",
        "align_vertical_top.svg",
        "align_vertical_center.svg",
        "align_vertical_bottom.svg"
    };
    assert(filenames.size() == static_cast<size_t>(IconType::_count));
    std::string path = resources_dir() + "/icons/";
    for (std::string &filename : filenames) filename = path + filename;

    ImVec2 size(m_gui_cfg->icon_width, m_gui_cfg->icon_width);
    auto type = IconManager::RasterType::color_wite_gray;
    m_icons = m_icon_manager.init(filenames, size, type);
}

static std::size_t hash_value(wxString const &s){
    boost::hash<std::string> hasher;
    return hasher(s.ToStdString());
}

// increase number when change struct FacenamesSerializer
constexpr std::uint32_t FACENAMES_VERSION = 1;
struct FacenamesSerializer
{
    // hash number for unsorted vector of installed font into system
    size_t hash = 0;
    // assumption that is loadable
    std::vector<wxString> good;
    // Can't load for some reason
    std::vector<wxString> bad;
};

template<class Archive> void save(Archive &archive, wxString const &d)
{ std::string s(d.ToUTF8().data()); archive(s);}
template<class Archive> void load(Archive &archive, wxString &d)
{ std::string s; archive(s); d = s;}
template<class Archive> void serialize(Archive &ar, FacenamesSerializer &t, const std::uint32_t version)
{
    // When performing a load, the version associated with the class
    // is whatever it was when that data was originally serialized
    // When we save, we'll use the version that is defined in the macro
    if (version != FACENAMES_VERSION) return;
    ar(t.hash, t.good, t.bad);
}
CEREAL_CLASS_VERSION(::FacenamesSerializer, FACENAMES_VERSION); // register class version

/////////////
// private namespace implementation
///////////////
namespace {

const IconManager::Icon &get_icon(const IconManager::VIcons& icons, IconType type, IconState state) { 
    return *icons[(unsigned) type][(unsigned) state]; }

bool draw_button(const IconManager::VIcons &icons, IconType type, bool disable){
    return Slic3r::GUI::button(
        get_icon(icons, type, IconState::activable),
        get_icon(icons, type, IconState::hovered),
        get_icon(icons, type, IconState::disabled),
        disable);}

TextDataBase::TextDataBase(DataBase               &&parent,
                           const FontFileWithCache &font_file,
                           TextConfiguration      &&text_configuration,
                           const EmbossProjection  &projection)
    : DataBase(std::move(parent)), m_font_file(font_file) /* copy */, m_text_configuration(std::move(text_configuration))
{
    assert(m_font_file.has_value());
    shape.projection = projection; // copy

    const FontProp &fp = m_text_configuration.style.prop;
    const FontFile &ff = *m_font_file.font_file;
    shape.scale = get_text_shape_scale(fp, ff);
}

EmbossShape &TextDataBase::create_shape()
{
    if (!shape.shapes_with_ids.empty())
        return shape;

<<<<<<< HEAD
    // create shape by configuration
    const char *text = m_text_configuration.text.c_str();
    std::wstring text_w = boost::nowide::widen(text);
    const FontProp &fp = m_text_configuration.style.prop;
    auto was_canceled = [&c = cancel](){ return c->load(); };

    shape.shapes_with_ids = text2vshapes(m_font_file, text_w, fp, was_canceled);
    return shape;
}

void TextDataBase::write(ModelVolume &volume) const
{
    DataBase::write(volume);
    volume.text_configuration = m_text_configuration; // copy

    // TEMPORARY check until depricated variable will be deleted
    FontProp &fp = volume.text_configuration->style.prop;
    // Distance and angle are calculated on the fly it should not be stored in volume
    assert(!fp.angle.has_value());
    if (fp.angle.has_value())
        fp.angle.reset();
    assert(!fp.distance.has_value());
    if (fp.distance.has_value())
        fp.distance.reset();

    // use_surface and emboss are stored in projection
    assert(volume.emboss_shape.has_value());
    if (!volume.emboss_shape.has_value())
        return;
    const EmbossProjection &ep = volume.emboss_shape->projection;
    if (fp.use_surface != ep.use_surface)
        fp.use_surface = ep.use_surface;
    if (!is_approx(fp.emboss, static_cast<float>(ep.depth)))
        fp.emboss = static_cast<float>(ep.depth);
}

std::unique_ptr<DataBase> create_emboss_data_base(const std::string                  &text,
=======
DataBase priv::create_emboss_data_base(const std::string                  &text,
>>>>>>> 88cc4d13
                                       StyleManager                       &style_manager,
                                       TextLinesModel                     &text_lines,
                                       const Selection                    &selection,
                                       ModelVolumeType                     type,
                                       std::shared_ptr<std::atomic<bool>> &cancel)
{
    // create volume_name
    std::string volume_name = text; // copy
    // contain_enter?
    if (volume_name.find('\n') != std::string::npos)
        // change enters to space
        std::replace(volume_name.begin(), volume_name.end(), '\n', ' ');

    if (!style_manager.is_active_font()) {
        style_manager.load_valid_style();
        assert(style_manager.is_active_font());
        if (!style_manager.is_active_font())
            return {}; // no active font in style, should never happend !!!
    }

    const StyleManager::Style &style = style_manager.get_style();
    // actualize font path - during changes in gui it could be corrupted
    // volume must store valid path
    assert(style_manager.get_wx_font().IsOk());
    assert(style.path.compare(WxFontUtils::store_wxFont(style_manager.get_wx_font())) == 0);

    if (style.prop.per_glyph) {
        if (!text_lines.is_init())
            init_text_lines(text_lines, selection, style_manager);
    } else
        text_lines.reset();
    
    bool is_outside = (type == ModelVolumeType::MODEL_PART);

    if (es.prop.per_glyph) {
        if (!text_lines.is_init())
            init_text_lines(text_lines, selection, style_manager);
    } else
        text_lines.reset();
    
    bool is_outside = (type == ModelVolumeType::MODEL_PART);

    // Cancel previous Job, when it is in process
    // worker.cancel(); --> Use less in this case I want cancel only previous EmbossJob no other jobs
    // Cancel only EmbossUpdateJob no others
    if (cancel != nullptr)
        cancel->store(true);
    // create new shared ptr to cancel new job
    cancel = std::make_shared<std::atomic<bool>>(false);
<<<<<<< HEAD

    DataBase base(volume_name, cancel);
    base.is_outside = is_outside;
    base.text_lines = text_lines.get_lines();
    base.from_surface = style.distance;

    FontFileWithCache &font = style_manager.get_font_file_with_cache();
    TextConfiguration tc{static_cast<EmbossStyle>(style), text};
    return std::make_unique<TextDataBase>(std::move(base), font, std::move(tc), style.projection);
}

CreateVolumeParams create_input(GLCanvas3D &canvas, const StyleManager::Style &style, RaycastManager& raycaster, ModelVolumeType volume_type)
{
    auto gizmo = static_cast<unsigned char>(GLGizmosManager::Emboss);
    const GLVolume *gl_volume = get_first_hovered_gl_volume(canvas);
    Plater *plater = wxGetApp().plater();
    return CreateVolumeParams{canvas, plater->get_camera(), plater->build_volume(),
        plater->get_ui_job_worker(), volume_type, raycaster, gizmo, gl_volume, style.distance, style.angle};
}

ImVec2 calc_fine_position(const Selection &selection, const ImVec2 &windows_size, const Size &canvas_size)
{
    const Selection::IndicesList indices = selection.get_volume_idxs();
    // no selected volume
    if (indices.empty())
        return {};
    const GLVolume *volume = selection.get_volume(*indices.begin());
    // bad volume selected (e.g. deleted one)
    if (volume == nullptr)
        return {};

    const Camera   &camera = wxGetApp().plater()->get_camera();
    Slic3r::Polygon hull   = CameraUtils::create_hull2d(camera, *volume);

    ImVec2 c_size(canvas_size.get_width(), canvas_size.get_height());
    ImVec2 offset = ImGuiWrapper::suggest_location(windows_size, hull, c_size);
    return offset;
}

std::string concat(std::vector<wxString> data) {
    std::stringstream ss;
    for (const auto &d : data) 
        ss << d.c_str() << ", ";
    return ss.str();
}

boost::filesystem::path get_fontlist_cache_path(){
    return boost::filesystem::path(data_dir()) / "cache" / "fonts.cereal";
}

bool store(const Facenames &facenames) {
    std::string cache_path = get_fontlist_cache_path().string();
    boost::nowide::ofstream file(cache_path, std::ios::binary);
    ::cereal::BinaryOutputArchive archive(file);
    std::vector<wxString> good;
    good.reserve(facenames.faces.size());
    for (const FaceName &face : facenames.faces) good.push_back(face.wx_name);
    FacenamesSerializer data = {facenames.hash, good, facenames.bad};

    assert(std::is_sorted(data.bad.begin(), data.bad.end()));
    assert(std::is_sorted(data.good.begin(), data.good.end()));

    try {
        archive(data);
    } catch (const std::exception &ex) {
        BOOST_LOG_TRIVIAL(error) << "Failed to write fontlist cache - " << cache_path << ex.what();
        return false;
    }
    return true;
}

bool load(Facenames &facenames) {
    boost::filesystem::path path = get_fontlist_cache_path();
    std::string             path_str = path.string();
    if (!boost::filesystem::exists(path)) {
        BOOST_LOG_TRIVIAL(warning) << "Fontlist cache - '" << path_str << "' does not exists.";
        return false;
    }
    boost::nowide::ifstream file(path_str, std::ios::binary);
    cereal::BinaryInputArchive archive(file);
    
    FacenamesSerializer data;
    try {
        archive(data);
    } catch (const std::exception &ex) {
        BOOST_LOG_TRIVIAL(error) << "Failed to load fontlist cache - '" << path_str << "'. Exception: " << ex.what();
        return false;
    }

    assert(std::is_sorted(data.bad.begin(), data.bad.end()));
    assert(std::is_sorted(data.good.begin(), data.good.end()));

    facenames.hash = data.hash;
    facenames.faces.reserve(data.good.size());
    for (const wxString &face : data.good)
        facenames.faces.push_back({face});
    facenames.bad = data.bad;
    return true;
=======
    return Slic3r::GUI::Emboss::DataBase{style_manager.get_font_file_with_cache(), tc, volume_name, is_outside, cancel, text_lines.get_lines()};
>>>>>>> 88cc4d13
}

void init_truncated_names(Facenames &face_names, float max_width)
{
    for (FaceName &face : face_names.faces) {
        std::string name_str(face.wx_name.ToUTF8().data());
        face.name_truncated = ImGuiWrapper::trunc(name_str, max_width);
    }
    face_names.has_truncated_names = true;
}

void init_face_names(Facenames &face_names)
{
<<<<<<< HEAD
    Timer t("enumerate_fonts");
    if (face_names.is_init) return;
    face_names.is_init = true;

    // to reload fonts from system, when install new one
    wxFontEnumerator::InvalidateCache();

    // try load cache
    // Only not OS enumerated face has hash value 0
    if (face_names.hash == 0) {
        load(face_names);
        face_names.has_truncated_names = false;
=======
    bool &use_surface = emboss_data.text_configuration.style.prop.use_surface;
    std::unique_ptr<GUI::Job> job;
    if (use_surface) {
        // Model to cut surface from.
        SurfaceVolumeData::ModelSources sources = create_sources(object->volumes);
        if (sources.empty()) {
            use_surface = false;
        } else {
            SurfaceVolumeData sfvd{volume_trmat, std::move(sources)};
            CreateSurfaceVolumeData surface_data{std::move(emboss_data), std::move(sfvd), volume_type, object->id()};
            job = std::make_unique<CreateSurfaceVolumeJob>(std::move(surface_data));
        }
>>>>>>> 88cc4d13
    }

    using namespace std::chrono;
    steady_clock::time_point enumerate_start = steady_clock::now();
    ScopeGuard sg([&enumerate_start, &face_names = face_names]() {
        steady_clock::time_point enumerate_end = steady_clock::now();
        long long enumerate_duration = duration_cast<milliseconds>(enumerate_end - enumerate_start).count();
        BOOST_LOG_TRIVIAL(info) << "OS enumerate " << face_names.faces.size() << " fonts "
                                << "(+ " << face_names.bad.size() << " can't load "
                                << "= " << face_names.faces.size() + face_names.bad.size() << " fonts) "
                                << "in " << enumerate_duration << " ms\n" << concat(face_names.bad);
    });
    wxArrayString facenames = wxFontEnumerator::GetFacenames(face_names.encoding);
    size_t hash = boost::hash_range(facenames.begin(), facenames.end());
    // Zero value is used as uninitialized hash
    if (hash == 0) hash = 1;
    // check if it is same as last time
    if (face_names.hash == hash) { 
        // no new installed font
        BOOST_LOG_TRIVIAL(info) << "Same FontNames hash, cache is used. " 
            << "For clear cache delete file: " << get_fontlist_cache_path().string();
        return;
    }

    BOOST_LOG_TRIVIAL(info) << ((face_names.hash == 0) ?
        "FontName list is generate from scratch." :
        "Hash are different. Only previous bad fonts are used and set again as bad");
    face_names.hash = hash;
    
    // validation lambda
    auto is_valid_font = [encoding = face_names.encoding, bad = face_names.bad /*copy*/](const wxString &name) {
        if (name.empty()) return false;

<<<<<<< HEAD
        // vertical font start with @, we will filter it out
        // Not sure if it is only in Windows so filtering is on all platforms
        if (name[0] == '@') return false;        
=======
bool priv::start_create_volume_on_surface_job(DataBase       &emboss_data,
                                              ModelVolumeType volume_type,
                                              const Vec2d    &screen_coor,
                                              const GLVolume *gl_volume,
                                              RaycastManager &raycaster,
                                              TextLinesModel &text_lines,
                                              StyleManager   &style_manager,
                                              GLCanvas3D     &canvas)
{
    assert(gl_volume != nullptr);
    if (gl_volume == nullptr) return false;
    if (gl_volume->volume_idx() < 0) return false;
>>>>>>> 88cc4d13

        // previously detected bad font
        auto it = std::lower_bound(bad.begin(), bad.end(), name);
        if (it != bad.end() && *it == name) return false;

<<<<<<< HEAD
        wxFont wx_font(wxFontInfo().FaceName(name).Encoding(encoding));
        //*
        // Faster chech if wx_font is loadable but not 100%
        // names could contain not loadable font
        if (!WxFontUtils::can_load(wx_font)) return false;

        /*/
        // Slow copy of font files to try load font
        // After this all files are loadable
        auto font_file = WxFontUtils::create_font_file(wx_font);
        if (font_file == nullptr) 
            return false; // can't create font file
        // */
        return true;
    };
=======
    int object_idx = gl_volume->object_idx();
    if (object_idx < 0 || static_cast<size_t>(object_idx) >= objects.size()) return false;
    const ModelObject *obj_ptr = objects[object_idx];
    if (obj_ptr == nullptr) return false;
    const ModelObject &obj = *obj_ptr;
    size_t vol_id = obj.volumes[gl_volume->volume_idx()]->id().id;
    auto cond = RaycastManager::AllowVolumes({vol_id});

    RaycastManager::Meshes meshes = create_meshes(canvas, cond);
    raycaster.actualize(obj, &cond, &meshes);
>>>>>>> 88cc4d13

    face_names.faces.clear();
    face_names.bad.clear();
    face_names.faces.reserve(facenames.size());
    std::sort(facenames.begin(), facenames.end());
    for (const wxString &name : facenames) {
        if (is_valid_font(name)) {
            face_names.faces.push_back({name});
        }else{
            face_names.bad.push_back(name);
        }
    }
    assert(std::is_sorted(face_names.bad.begin(), face_names.bad.end()));
    face_names.has_truncated_names = false;
    store(face_names);
}

void draw_font_preview(FaceName &face, const std::string& text, Facenames &faces, const GuiCfg &cfg, bool is_visible){
    // Limit for opened font files at one moment
    unsigned int &count_opened_fonts = faces.count_opened_font_files; 
    // Size of texture
    ImVec2 size(cfg.face_name_size.x(), cfg.face_name_size.y());
    float  count_cached_textures_f = static_cast<float>(faces.count_cached_textures);
    std::string state_text;
    // uv0 and uv1 set to pixel 0,0 in texture
    ImVec2 uv0(0.f, 0.f), uv1(1.f / size.x, 1.f / size.y / count_cached_textures_f);
    if (face.is_created != nullptr) {
        // not created preview 
        if (*face.is_created) {
            // Already created preview
            size_t texture_index = face.texture_index;
            uv0 = ImVec2(0.f, texture_index / count_cached_textures_f);
            uv1 = ImVec2(1.f, (texture_index + 1) / count_cached_textures_f);
        } else {
            // Not finished preview
            if (is_visible) {
                // when not canceled still loading
                state_text = (face.cancel->load())? 
                    _u8L(" No symbol"):
                    _u8L(" ... Loading");                
            } else {
                // not finished and not visible cancel job
                face.is_created = nullptr;
                face.cancel->store(true);
            }
        }
    } else if (is_visible && count_opened_fonts < cfg.max_count_opened_font_files) {
        ++count_opened_fonts;
        face.cancel     = std::make_shared<std::atomic_bool>(false);
        face.is_created = std::make_shared<bool>(false);

<<<<<<< HEAD
        const unsigned char gray_level = 5;
        // format type and level must match to texture data
        const GLenum format = GL_RGBA, type = GL_UNSIGNED_BYTE;
        const GLint  level = 0;
        // select next texture index
        size_t texture_index = (faces.texture_index + 1) % faces.count_cached_textures;
=======
    // Create result volume transformation
    Transform3d surface_trmat = create_transformation_onto_surface(hit->position, hit->normal, priv::up_limit);
    const FontProp &font_prop = emboss_data.text_configuration.style.prop;
    apply_transformation(font_prop, surface_trmat);
    Transform3d instance = gl_volume->get_instance_transformation().get_matrix();
    Transform3d volume_trmat = instance.inverse() * surface_trmat; 

    if (font_prop.per_glyph){
        init_new_text_line(text_lines, volume_trmat, obj, style_manager);
        emboss_data.text_lines = text_lines.get_lines();
    }
    start_create_volume_job(obj_ptr, volume_trmat, emboss_data, volume_type);
    return true;
}
>>>>>>> 88cc4d13

        // set previous cach as deleted
        for (FaceName &f : faces.faces)
            if (f.texture_index == texture_index) {
                if (f.cancel != nullptr) f.cancel->store(true);
                f.is_created = nullptr;
            }

        faces.texture_index = texture_index;
        face.texture_index         = texture_index;

        // render text to texture
        FontImageData data{
            text,
            face.wx_name,
            faces.encoding,
            faces.texture_id,
            faces.texture_index,
            cfg.face_name_size,
            gray_level,
            format,
            type,
            level,
            &count_opened_fonts,
            face.cancel,    // copy
            face.is_created // copy
        };
        auto  job    = std::make_unique<CreateFontImageJob>(std::move(data));
        auto &worker = wxGetApp().plater()->get_ui_job_worker();
        queue_job(worker, std::move(job));
    } else {
        // cant start new thread at this moment so wait in queue
        state_text = _u8L(" ... In queue");
    }

    if (!state_text.empty()) {
        ImGui::SameLine(cfg.face_name_texture_offset_x);
        ImGui::Text("%s", state_text.c_str());
    }

    ImGui::SameLine(cfg.face_name_texture_offset_x);
    ImTextureID tex_id = (void *) (intptr_t) faces.texture_id;
    ImGui::Image(tex_id, size, uv0, uv1);
}

GuiCfg create_gui_configuration()
{
    GuiCfg cfg; // initialize by default values;

    float line_height = ImGui::GetTextLineHeight();
    float line_height_with_spacing = ImGui::GetTextLineHeightWithSpacing();
    float space = line_height_with_spacing - line_height;
    const ImGuiStyle &style  = ImGui::GetStyle();

    cfg.max_style_name_width = ImGui::CalcTextSize("Maximal font name, extended").x;

    cfg.icon_width = static_cast<unsigned int>(std::ceil(line_height));
    // make size pair number
    if (cfg.icon_width % 2 != 0) ++cfg.icon_width;

    cfg.delete_pos_x = cfg.max_style_name_width + space;
    const float count_line_of_text = 3.f;
    cfg.text_size = ImVec2(-FLT_MIN, line_height_with_spacing * count_line_of_text);
    ImVec2 letter_m_size = ImGui::CalcTextSize("M");
    const float count_letter_M_in_input = 12.f;
    cfg.input_width = letter_m_size.x * count_letter_M_in_input;
    GuiCfg::Translations &tr = cfg.translations;

    tr.font   = _u8L("Font");
    tr.height = _u8L("Height");
    tr.depth  = _u8L("Depth");

    float max_text_width = std::max({
        ImGui::CalcTextSize(tr.font.c_str()).x,
        ImGui::CalcTextSize(tr.height.c_str()).x,
        ImGui::CalcTextSize(tr.depth.c_str()).x});
    cfg.indent       = static_cast<float>(cfg.icon_width);
    cfg.input_offset = style.WindowPadding.x + cfg.indent + max_text_width + space;

    tr.use_surface  = _u8L("Use surface");
    tr.per_glyph    = _u8L("Per glyph orientation");
    tr.alignment    = _u8L("Alignment");
    tr.char_gap     = _u8L("Char gap");
    tr.line_gap     = _u8L("Line gap");
    tr.boldness     = _u8L("Boldness");
    tr.skew_ration  = _u8L("Skew ratio");
    tr.from_surface = _u8L("From surface");
    tr.rotation     = _u8L("Rotation");
    tr.keep_up      = _u8L("Keep Up");
    tr.collection   = _u8L("Collection");

<<<<<<< HEAD
    float max_advanced_text_width = std::max({
        ImGui::CalcTextSize(tr.use_surface.c_str()).x,
        ImGui::CalcTextSize(tr.per_glyph.c_str()).x,
        ImGui::CalcTextSize(tr.alignment.c_str()).x,
        ImGui::CalcTextSize(tr.char_gap.c_str()).x,
        ImGui::CalcTextSize(tr.line_gap.c_str()).x,
        ImGui::CalcTextSize(tr.boldness.c_str()).x,
        ImGui::CalcTextSize(tr.skew_ration.c_str()).x,
        ImGui::CalcTextSize(tr.from_surface.c_str()).x,
        ImGui::CalcTextSize(tr.rotation.c_str()).x + cfg.icon_width + 2*space,
        ImGui::CalcTextSize(tr.keep_up.c_str()).x,
        ImGui::CalcTextSize(tr.collection.c_str()).x });
    cfg.advanced_input_offset = max_advanced_text_width
        + 3 * space + cfg.indent;

    cfg.lock_offset = cfg.advanced_input_offset - (cfg.icon_width + space);
    // calculate window size
    float window_title = line_height + 2*style.FramePadding.y + 2 * style.WindowTitleAlign.y;
    float input_height = line_height_with_spacing + 2*style.FramePadding.y;
    float tree_header  = line_height_with_spacing;
    float separator_height = 1 + style.FramePadding.y;
=======
bool priv::apply_camera_dir(const Camera &camera, GLCanvas3D &canvas, bool keep_up) {
    const Vec3d &cam_dir = camera.get_dir_forward();
>>>>>>> 88cc4d13

    // "Text is to object" + radio buttons
    cfg.height_of_volume_type_selector = separator_height + line_height_with_spacing + input_height;

    float window_height = 
        window_title + // window title
        cfg.text_size.y +  // text field
        input_height * 4 + // font name + height + depth + style selector 
        tree_header +      // advance tree
        separator_height + // presets separator line
        line_height_with_spacing + // "Presets"
        2 * style.WindowPadding.y;
    float window_width = cfg.input_offset + cfg.input_width + 2*style.WindowPadding.x 
        + 2 * (cfg.icon_width + space);
    cfg.minimal_window_size = ImVec2(window_width, window_height);

    // 9 = useSurface, charGap, lineGap, bold, italic, surfDist, rotation, keepUp, textFaceToCamera
    // 4 = 1px for fix each edit image of drag float 
    float advance_height = input_height * 10 + 9;
    cfg.minimal_window_size_with_advance =
        ImVec2(cfg.minimal_window_size.x,
               cfg.minimal_window_size.y + advance_height);

    cfg.minimal_window_size_with_collections = 
        ImVec2(cfg.minimal_window_size_with_advance.x,
            cfg.minimal_window_size_with_advance.y + input_height);

    int max_style_image_width = static_cast<int>(std::round(cfg.max_style_name_width/2 - 2 * style.FramePadding.x));
    int max_style_image_height = static_cast<int>(std::round(1.5 * input_height));
    cfg.max_style_image_size = Vec2i(max_style_image_width, max_style_image_height);
    cfg.face_name_size.y() = line_height_with_spacing;
    return cfg;
}
} // namespace

// any existing icon filename to not influence GUI
const std::string GLGizmoEmboss::M_ICON_FILENAME = "cut.svg";<|MERGE_RESOLUTION|>--- conflicted
+++ resolved
@@ -101,7 +101,6 @@
 /// <param name="type">Define type of volume - side of surface(in / out)</param>
 /// <param name="cancel">Cancel for previous job</param>
 /// <returns>Base data for emboss text</returns>
-<<<<<<< HEAD
 std::unique_ptr<DataBase> create_emboss_data_base(
     const std::string& text,
     StyleManager& style_manager,
@@ -110,40 +109,12 @@
     ModelVolumeType type,
     std::shared_ptr<std::atomic<bool>>& cancel);
 CreateVolumeParams create_input(GLCanvas3D &canvas, const StyleManager::Style &style, RaycastManager &raycaster, ModelVolumeType volume_type);
-=======
-static DataBase create_emboss_data_base(const std::string                  &text,
-                                        StyleManager                       &style_manager,
-                                        TextLinesModel                     &text_lines,
-                                        const Selection                    &selection,
-                                        ModelVolumeType type,
-                                        std::shared_ptr<std::atomic<bool>> &cancel);
->>>>>>> 88cc4d13
 
 /// <summary>
 /// Move window for edit emboss text near to embossed object
 /// NOTE: embossed object must be selected
 /// </summary>
-<<<<<<< HEAD
 ImVec2 calc_fine_position(const Selection &selection, const ImVec2 &windows_size, const Size &canvas_size);
-=======
-/// <param name="emboss_data">Define params of text</param>
-/// <param name="volume_type">Emboss / engrave</param>
-/// <param name="screen_coor">Mouse position which define position</param>
-/// <param name="gl_volume">Volume to find surface for create</param>
-/// <param name="raycaster">Ability to ray cast to model</param>
-/// <param name="text_lines">Per glyph transformation</param>
-/// <param name="style_manager">Line height need font file/param>
-/// <param name="canvas">Contain already used scene RayCasters</param>
-/// <returns>True when start creation, False when there is no hit surface by screen coor</returns>
-static bool start_create_volume_on_surface_job(DataBase         &emboss_data,
-                                               ModelVolumeType   volume_type,
-                                               const Vec2d      &screen_coor,
-                                               const GLVolume   *gl_volume,
-                                               RaycastManager   &raycaster,
-                                               TextLinesModel &text_lines,
-                                               /*const */ StyleManager &style_manager,
-                                               GLCanvas3D       &canvas);
->>>>>>> 88cc4d13
 
 struct TextDataBase : public DataBase
 {
@@ -207,7 +178,6 @@
     std::shared_ptr<bool> is_created = nullptr;
 };
 
-<<<<<<< HEAD
 // Implementation of forwarded struct
 // Keep sorted list of loadable face names
 struct Facenames
@@ -245,16 +215,6 @@
     // hash created from enumerated font from OS
     // check when new font was installed
     size_t hash = 0;
-=======
-/// <summary>
-/// Apply camera direction for emboss direction
-/// </summary>
-/// <param name="camera">Define view vector</param>
-/// <param name="canvas">Containe Selected Model to modify</param>
-/// <param name="keep_up">Keep same up vector</param>
-/// <returns>True when apply change otherwise false</returns>
-static bool apply_camera_dir(const Camera &camera, GLCanvas3D &canvas, bool keep_up);
->>>>>>> 88cc4d13
 
     // filtration pattern
     std::string       search = "";
@@ -332,7 +292,6 @@
 void init_text_lines(TextLinesModel &text_lines, const Selection& selection, /* const*/ StyleManager &style_manager, unsigned count_lines=0);
 } // namespace priv
 
-<<<<<<< HEAD
 // use private definition
 struct GLGizmoEmboss::Facenames: public ::Facenames{};
 struct GLGizmoEmboss::GuiCfg: public ::GuiCfg{};
@@ -351,107 +310,26 @@
 }
 
 bool GLGizmoEmboss::create_volume(ModelVolumeType volume_type, const Vec2d& mouse_pos)
-=======
-namespace {
-// for existing volume which is selected(could init different(to volume text) lines count when edit text)
-void init_text_lines(TextLinesModel &text_lines, const Selection& selection, /* const*/ StyleManager &style_manager, unsigned count_lines=0);
-// before text volume is created
-void init_new_text_line(TextLinesModel &text_lines, const Transform3d& new_text_tr, const ModelObject& mo, /* const*/ StyleManager &style_manager);
-}
-
-void GLGizmoEmboss::create_volume(ModelVolumeType volume_type, const Vec2d& mouse_pos)
->>>>>>> 88cc4d13
 {
     if (!init_create(volume_type))
         return false;
 
-<<<<<<< HEAD
     // NOTE: change style manager - be carefull with order changes
     DataBasePtr base = create_emboss_data_base(m_text, m_style_manager, m_text_lines, m_parent.get_selection(), volume_type, m_job_cancel);
     CreateVolumeParams input = create_input(m_parent, m_style_manager.get_style(), m_raycast_manager, volume_type);
     return start_create_volume(input, std::move(base), mouse_pos);
-=======
-    const GLVolume *gl_volume = get_first_hovered_gl_volume(m_parent);
-    DataBase emboss_data    = priv::create_emboss_data_base(m_text, m_style_manager, m_text_lines, m_parent.get_selection(), volume_type, m_job_cancel);
-    bool is_simple_mode = wxGetApp().get_mode() == comSimple;
-    if (gl_volume != nullptr && !is_simple_mode) {
-        // Try to cast ray into scene and find object for add volume
-        if (!priv::start_create_volume_on_surface_job(emboss_data, volume_type, mouse_pos, gl_volume, m_raycast_manager, m_text_lines, m_style_manager, m_parent)) {
-            // When model is broken. It could appear that hit miss the object.
-            // So add part near by in simmilar manner as right panel do
-            create_volume(volume_type);
-        }
-    } else {
-        // object is not under mouse position soo create object on plater
-        priv::start_create_object_job(emboss_data, mouse_pos);    
-    }
->>>>>>> 88cc4d13
 }
 
 // Designed for create volume without information of mouse in scene
 bool GLGizmoEmboss::create_volume(ModelVolumeType volume_type)
 {
     if (!init_create(volume_type))
-<<<<<<< HEAD
         return false;
 
     // NOTE: change style manager - be carefull with order changes
     DataBasePtr base = create_emboss_data_base(m_text, m_style_manager, m_text_lines, m_parent.get_selection(), volume_type, m_job_cancel);
     CreateVolumeParams input = create_input(m_parent, m_style_manager.get_style(), m_raycast_manager, volume_type);
     return start_create_volume_without_position(input, std::move(base));
-=======
-        return;
-
-    // select position by camera position and view direction
-    const Selection &selection = m_parent.get_selection();
-    int object_idx = selection.get_object_idx();
-
-    Size s = m_parent.get_canvas_size();
-    Vec2d screen_center(s.get_width() / 2., s.get_height() / 2.);
-    DataBase emboss_data = priv::create_emboss_data_base(m_text, m_style_manager, m_text_lines, m_parent.get_selection(), volume_type, m_job_cancel);
-    const ModelObjectPtrs &objects = selection.get_model()->objects;
-    bool is_simple_mode = wxGetApp().get_mode() == comSimple;
-    // No selected object so create new object
-    if (selection.is_empty() || object_idx < 0 || static_cast<size_t>(object_idx) >= objects.size() || is_simple_mode) {
-        // create Object on center of screen
-        // when ray throw center of screen not hit bed it create object on center of bed
-        priv::start_create_object_job(emboss_data, screen_center);
-        return;
-    }
-
-    // create volume inside of selected object
-    Vec2d coor;
-    const GLVolume *vol = nullptr;
-    const Camera &camera = wxGetApp().plater()->get_camera();
-    priv::find_closest_volume(selection, screen_center, camera, objects, &coor, &vol);
-    if (vol == nullptr) {
-        priv::start_create_object_job(emboss_data, screen_center);
-    } else if (!priv::start_create_volume_on_surface_job(emboss_data, volume_type, coor, vol, m_raycast_manager, m_text_lines, m_style_manager, m_parent)) {
-        // in centroid of convex hull is not hit with object
-        // soo create transfomation on border of object
-        
-        // there is no point on surface so no use of surface will be applied
-        FontProp &prop = emboss_data.text_configuration.style.prop;
-        if (prop.use_surface)
-            prop.use_surface = false;
-        
-        // Transformation is inspired add generic volumes in ObjectList::load_generic_subobject
-        const ModelObject *obj = objects[vol->object_idx()];
-        BoundingBoxf3 instance_bb = obj->instance_bounding_box(vol->instance_idx());
-        // Translate the new modifier to be pickable: move to the left front corner of the instance's bounding box, lift to print bed.
-        Transform3d tr = vol->get_instance_transformation().get_matrix_no_offset().inverse();
-        Vec3d offset_tr(0, // center of instance - Can't suggest width of text before it will be created
-            - instance_bb.size().y() / 2 - prop.size_in_mm / 2, // under
-            prop.emboss / 2 - instance_bb.size().z() / 2 // lay on bed
-        );
-        Transform3d volume_trmat = tr * Eigen::Translation3d(offset_tr);                
-        if (prop.per_glyph) {
-            init_new_text_line(m_text_lines, volume_trmat, *obj, m_style_manager);
-            emboss_data.text_lines = m_text_lines.get_lines();
-        }
-        priv::start_create_volume_job(obj, volume_trmat, emboss_data, volume_type);
-    }
->>>>>>> 88cc4d13
 }
 
 
@@ -595,11 +473,7 @@
             if (gl_volume == nullptr || !m_style_manager.is_active_font())
                 return res;
 
-<<<<<<< HEAD
             m_style_manager.get_font_prop().angle = calc_up(gl_volume->world_matrix(), Slic3r::GUI::up_limit);
-=======
-            m_style_manager.get_font_prop().angle = calc_up(gl_volume->world_matrix(), priv::up_limit);
->>>>>>> 88cc4d13
         }
 
         volume_transformation_changing();
@@ -733,14 +607,11 @@
     calculate_scale();
 }
 
-<<<<<<< HEAD
 bool        GLGizmoEmboss::wants_enter_leave_snapshots() const { return true; }
 std::string GLGizmoEmboss::get_gizmo_entering_text() const { return _u8L("Enter emboss gizmo"); }
 std::string GLGizmoEmboss::get_gizmo_leaving_text() const { return _u8L("Leave emboss gizmo"); }
 std::string GLGizmoEmboss::get_action_snapshot_name() const { return _u8L("Embossing actions"); }
 
-=======
->>>>>>> 88cc4d13
 bool GLGizmoEmboss::on_init()
 {
     m_rotate_gizmo.init();
@@ -766,10 +637,6 @@
     if (m_volume == nullptr ||
         get_model_volume(m_volume_id, selection.get_model()->objects) == nullptr)
         return;
-<<<<<<< HEAD
-=======
-    const Selection &selection = m_parent.get_selection();
->>>>>>> 88cc4d13
     if (selection.is_empty()) return;
 
     // prevent get local coordinate system on multi volumes
@@ -781,11 +648,7 @@
 
     if (m_text_lines.is_init()) {
         const Transform3d& tr = gl_volume_ptr->world_matrix();
-<<<<<<< HEAD
         const auto &fix = m_volume->emboss_shape->fix_3mf_tr;
-=======
-        const auto &fix = m_volume->text_configuration->fix_3mf_tr;
->>>>>>> 88cc4d13
         if (fix.has_value()) 
             m_text_lines.render(tr * fix->inverse());
         else 
@@ -1035,110 +898,6 @@
 }
 void GLGizmoEmboss::on_dragging(const UpdateData &data) { m_rotate_gizmo.dragging(data); }
 
-<<<<<<< HEAD
-=======
-GLGizmoEmboss::GuiCfg GLGizmoEmboss::create_gui_configuration()
-{
-    GuiCfg cfg; // initialize by default values;
-
-    float line_height = ImGui::GetTextLineHeight();
-    float line_height_with_spacing = ImGui::GetTextLineHeightWithSpacing();
-    float space = line_height_with_spacing - line_height;
-    const ImGuiStyle &style  = ImGui::GetStyle();
-
-    cfg.max_style_name_width = ImGui::CalcTextSize("Maximal font name, extended").x;
-
-    cfg.icon_width = static_cast<unsigned int>(std::ceil(line_height));
-    // make size pair number
-    if (cfg.icon_width % 2 != 0) ++cfg.icon_width;
-
-    cfg.delete_pos_x = cfg.max_style_name_width + space;
-    int count_line_of_text = 3;
-    cfg.text_size = ImVec2(-FLT_MIN, line_height_with_spacing * count_line_of_text);
-    ImVec2 letter_m_size = ImGui::CalcTextSize("M");
-    int count_letter_M_in_input = 12;
-    cfg.input_width = letter_m_size.x * count_letter_M_in_input;
-    GuiCfg::Translations &tr = cfg.translations;
-
-    tr.font   = _u8L("Font");
-    tr.height = _u8L("Height");
-    tr.depth  = _u8L("Depth");
-
-    float max_text_width = std::max({
-        ImGui::CalcTextSize(tr.font.c_str()).x,
-        ImGui::CalcTextSize(tr.height.c_str()).x,
-        ImGui::CalcTextSize(tr.depth.c_str()).x});
-    cfg.indent       = static_cast<float>(cfg.icon_width);
-    cfg.input_offset = style.WindowPadding.x + cfg.indent + max_text_width + space;
-
-    tr.use_surface  = _u8L("Use surface");
-    tr.per_glyph    = _u8L("Per glyph orientation");
-    tr.alignment    = _u8L("Alignment");
-    tr.char_gap     = _u8L("Char gap");
-    tr.line_gap     = _u8L("Line gap");
-    tr.boldness     = _u8L("Boldness");
-    tr.skew_ration  = _u8L("Skew ratio");
-    tr.from_surface = _u8L("From surface");
-    tr.rotation     = _u8L("Rotation");
-    tr.collection   = _u8L("Collection");
-
-    float max_advanced_text_width = std::max({
-        ImGui::CalcTextSize(tr.use_surface.c_str()).x,
-        ImGui::CalcTextSize(tr.per_glyph.c_str()).x,
-        ImGui::CalcTextSize(tr.alignment.c_str()).x,
-        ImGui::CalcTextSize(tr.char_gap.c_str()).x,
-        ImGui::CalcTextSize(tr.line_gap.c_str()).x,
-        ImGui::CalcTextSize(tr.boldness.c_str()).x,
-        ImGui::CalcTextSize(tr.skew_ration.c_str()).x,
-        ImGui::CalcTextSize(tr.from_surface.c_str()).x,
-        ImGui::CalcTextSize(tr.rotation.c_str()).x + cfg.icon_width + 2*space,
-        ImGui::CalcTextSize(tr.collection.c_str()).x });
-    cfg.advanced_input_offset = max_advanced_text_width
-        + 3 * space + cfg.indent;
-    cfg.lock_offset = cfg.advanced_input_offset - (cfg.icon_width + space);
-    // calculate window size
-    float window_title = line_height + 2*style.FramePadding.y + 2 * style.WindowTitleAlign.y;
-    float input_height = line_height_with_spacing + 2*style.FramePadding.y;
-    float tree_header  = line_height_with_spacing;
-    float separator_height = 1 + style.FramePadding.y;
-
-    // "Text is to object" + radio buttons
-    cfg.height_of_volume_type_selector = separator_height + line_height_with_spacing + input_height;
-
-    float window_height = 
-        window_title + // window title
-        cfg.text_size.y +  // text field
-        input_height * 4 + // font name + height + depth + style selector 
-        tree_header +      // advance tree
-        separator_height + // presets separator line
-        line_height_with_spacing + // "Presets"
-        2 * style.WindowPadding.y;
-    float window_width = cfg.input_offset + cfg.input_width + 2*style.WindowPadding.x 
-        + 2 * (cfg.icon_width + space);
-    cfg.minimal_window_size = ImVec2(window_width, window_height);
-
-    // 8 = useSurface, per glyph, charGap, lineGap, bold, italic, surfDist, rotation, textFaceToCamera
-    // 4 = 1px for fix each edit image of drag float 
-    float advance_height = input_height * 10 + 9;
-    cfg.minimal_window_size_with_advance =
-        ImVec2(cfg.minimal_window_size.x,
-               cfg.minimal_window_size.y + advance_height);
-
-    cfg.minimal_window_size_with_collections = 
-        ImVec2(cfg.minimal_window_size_with_advance.x,
-            cfg.minimal_window_size_with_advance.y + input_height);
-
-    int max_style_image_width = cfg.max_style_name_width /2 -
-                                2 * style.FramePadding.x;
-    int max_style_image_height = 1.5 * input_height;
-    cfg.max_style_image_size = Vec2i(max_style_image_width, max_style_image_height);
-    cfg.face_name_size.y() = line_height_with_spacing;
-    cfg.face_name_size.x() = cfg.input_width;
-    cfg.face_name_texture_offset_x = cfg.input_width + space;
-    return cfg;
-}
-
->>>>>>> 88cc4d13
 EmbossStyles GLGizmoEmboss::create_default_styles()
 {
     wxFontEnumerator::InvalidateCache();
@@ -1208,7 +967,6 @@
     return styles;
 }
 
-<<<<<<< HEAD
 namespace {
 
 /// <summary>
@@ -1218,84 +976,6 @@
 /// <param name="face_names">All installed good and bad fonts - not const must be possible to initialize it</param>
 /// <returns>When it could be installed it contain value(potentionaly empty string)</returns>
 std::optional<wxString> get_installed_face_name(const std::optional<std::string> &face_name_opt, ::Facenames& face_names)
-=======
-namespace{
-void init_text_lines(TextLinesModel &text_lines, const Selection& selection, /* const*/ StyleManager &style_manager, unsigned count_lines)
-{    
-    const GLVolume *gl_volume_ptr = selection.get_first_volume();
-    if (gl_volume_ptr == nullptr)
-        return;
-    const GLVolume        &gl_volume = *gl_volume_ptr;
-    const ModelObjectPtrs &objects   = selection.get_model()->objects;
-    const ModelObject     *mo_ptr    = get_model_object(gl_volume, objects);
-    if (mo_ptr == nullptr)
-        return;
-    const ModelObject &mo = *mo_ptr;
-
-    const ModelVolume *mv_ptr = get_model_volume(gl_volume, objects);
-    if (mv_ptr == nullptr)
-        return;
-    const ModelVolume &mv = *mv_ptr;
-    if (mv.is_the_only_one_part())
-        return;
-
-    const std::optional<TextConfiguration> &tc_opt = mv.text_configuration;
-    if (!tc_opt.has_value())
-        return;
-    const TextConfiguration &tc = *tc_opt;
-
-    // calculate count lines when not set
-    if (count_lines == 0) {
-        count_lines = get_count_lines(tc.text);
-        if (count_lines == 0)
-            return;
-    }
-
-    // prepare volumes to slice
-    ModelVolumePtrs volumes;
-    volumes.reserve(mo.volumes.size());
-    for (ModelVolume *volume : mo.volumes) {
-        // only part could be surface for volumes
-        if (!volume->is_model_part())
-            continue;
-
-        // is selected volume
-        if (mv.id() == volume->id())
-            continue;
-
-        volumes.push_back(volume);
-    }
-
-    // For interactivity during drag over surface it must be from gl_volume not volume.
-    Transform3d mv_trafo = gl_volume.get_volume_transformation().get_matrix();
-    if (tc.fix_3mf_tr.has_value())
-        mv_trafo = mv_trafo * (tc.fix_3mf_tr->inverse());
-    text_lines.init(mv_trafo, volumes, style_manager, count_lines);
-}
-
-void init_new_text_line(TextLinesModel &text_lines, const Transform3d& new_text_tr, const ModelObject& mo, /* const*/ StyleManager &style_manager)
-{
-    // prepare volumes to slice
-    ModelVolumePtrs volumes;
-    volumes.reserve(mo.volumes.size());
-    for (ModelVolume *volume : mo.volumes) {
-        // only part could be surface for volumes
-        if (!volume->is_model_part())
-            continue;
-        volumes.push_back(volume);
-    }
-    unsigned count_lines = 1;
-    text_lines.init(new_text_tr, volumes, style_manager, count_lines);
-}
-
-}
-
-void GLGizmoEmboss::reinit_text_lines(unsigned count_lines) {    
-    init_text_lines(m_text_lines, m_parent.get_selection(), m_style_manager, count_lines);
-}
-
-void GLGizmoEmboss::set_volume_by_selection()
->>>>>>> 88cc4d13
 {
     // Could exist OS without getter on face_name,
     // but it is able to restore font from descriptor
@@ -1334,39 +1014,6 @@
     return {}; // not installed    
 }
 
-bool get_line_height_offset(/* const*/ StyleManager &style_manager, double &line_height_mm, double &line_offset_mm)
-{
-    assert(style_manager.is_active_font());
-    if (!style_manager.is_active_font())
-        return false;
-    const auto &ffc = style_manager.get_font_file_with_cache();
-    assert(ffc.has_value());
-    if (!ffc.has_value())
-        return false;
-    const auto &ff_ptr = ffc.font_file;
-    assert(ff_ptr != nullptr);
-    if (ff_ptr == nullptr)
-        return false;
-    const FontProp &fp = style_manager.get_font_prop();
-    const FontFile &ff = *ff_ptr;
-
-    double third_ascent_shape_size = ff.infos[fp.collection_number.value_or(0)].ascent / 3.;
-    int    line_height_shape_size = get_line_height(ff, fp); // In shape size
-
-    double scale   = get_text_shape_scale(fp, ff);
-    line_offset_mm = third_ascent_shape_size * scale / 0.001; // TODO:fix constatnt SHAPE_SCALE
-    line_height_mm = line_height_shape_size * scale;
-
-    if (line_height_mm < 0)
-        return false;
-
-    // fix for bad filled ascent in font file
-    if (line_offset_mm <= 0)
-        line_offset_mm = line_height_mm / 3;
-
-    return true;
-}
-
 void init_text_lines(TextLinesModel &text_lines, const Selection& selection, /* const*/ StyleManager &style_manager, unsigned count_lines)
 {    
     const GLVolume *gl_volume_ptr = selection.get_first_volume();
@@ -1422,13 +1069,24 @@
     Transform3d mv_trafo = gl_volume.get_volume_transformation().get_matrix();
     if (es.fix_3mf_tr.has_value())
         mv_trafo = mv_trafo * (es.fix_3mf_tr->inverse());
-    FontProp::VerticalAlign align = style_manager.get_font_prop().align.second;
-    double line_height_mm, line_offset_mm;
-    if (!get_line_height_offset(style_manager, line_height_mm, line_offset_mm))
-        return;
-
-    text_lines.init(mv_trafo, volumes, align, line_height_mm, line_offset_mm, count_lines);
-}
+    text_lines.init(mv_trafo, volumes, style_manager, count_lines);
+}
+
+void init_new_text_line(TextLinesModel &text_lines, const Transform3d& new_text_tr, const ModelObject& mo, /* const*/ StyleManager &style_manager)
+{
+    // prepare volumes to slice
+    ModelVolumePtrs volumes;
+    volumes.reserve(mo.volumes.size());
+    for (ModelVolume *volume : mo.volumes) {
+        // only part could be surface for volumes
+        if (!volume->is_model_part())
+            continue;
+        volumes.push_back(volume);
+    }
+    unsigned count_lines = 1;
+    text_lines.init(new_text_tr, volumes, style_manager, count_lines);
+}
+
 }
 
 void GLGizmoEmboss::reinit_text_lines(unsigned count_lines) {    
@@ -1597,10 +1255,6 @@
 bool is_text_empty(std::string_view text) { return text.empty() || text.find_first_not_of(" \n\t\r") == std::string::npos; }
 } // namespace
 
-namespace priv {
-static bool is_text_empty(const std::string &text) { return text.empty() || text.find_first_not_of(" \n\t\r") == std::string::npos; }
-} // namespace priv
-
 bool GLGizmoEmboss::process()
 {
     // no volume is selected -> selection from right panel
@@ -1608,20 +1262,12 @@
     if (m_volume == nullptr) return false;
 
     // without text there is nothing to emboss
-<<<<<<< HEAD
     if (is_text_empty(m_text)) return false;
-=======
-    if (priv::is_text_empty(m_text)) return false;
->>>>>>> 88cc4d13
 
     // exist loaded font file?
     if (!m_style_manager.is_active_font()) return false;
     
-<<<<<<< HEAD
     DataUpdate data{create_emboss_data_base(m_text, m_style_manager, m_text_lines, m_parent.get_selection(), m_volume->type(), m_job_cancel),
-=======
-    DataUpdate data{priv::create_emboss_data_base(m_text, m_style_manager, m_text_lines, m_parent.get_selection(), m_volume->type(), m_job_cancel),
->>>>>>> 88cc4d13
                     m_volume->id()};
     std::unique_ptr<Job> job = nullptr;
 
@@ -1630,7 +1276,6 @@
     if (use_surface && m_volume->is_the_only_one_part()) 
         use_surface = false;
     
-<<<<<<< HEAD
     assert(data.base->text_lines.empty() || 
            data.base->text_lines.size() == get_count_lines(m_text));
 
@@ -1644,16 +1289,6 @@
         if (!es_opt.has_value())
             return false;
         const EmbossShape &es = *es_opt;
-=======
-    assert(!data.text_configuration.style.prop.per_glyph ||
-        get_count_lines(m_text) == m_text_lines.get_lines().size());
-
-    if (use_surface) {
-        // Model to cut surface from.
-        SurfaceVolumeData::ModelSources sources = create_volume_sources(m_volume);
-        if (sources.empty()) 
-            return false;
->>>>>>> 88cc4d13
 
         Transform3d text_tr = m_volume->get_matrix();
         auto& fix_3mf = es.fix_3mf_tr;
@@ -1853,16 +1488,10 @@
                 warning_tool_tip += "\n";
             warning_tool_tip += t;
         };
-<<<<<<< HEAD
         if (is_text_empty(m_text)) 
             append_warning(_u8L("Embossed text cannot contain only white spaces."));
         if (m_text_contain_unknown_glyph)
             append_warning(_u8L("Text contains character glyph (represented by '?') unknown by font."));
-=======
-
-        if (priv::is_text_empty(m_text))  append_warning(_u8L("Embossed text cannot contain only white spaces."));
-        if (m_text_contain_unknown_glyph) append_warning(_u8L("Text contains character glyph (represented by '?') unknown by font."));
->>>>>>> 88cc4d13
 
         const FontProp &prop = m_style_manager.get_font_prop();
         if (prop.skew.has_value())     append_warning(_u8L("Text input doesn't show font skew."));
@@ -1874,12 +1503,8 @@
             append_warning(_u8L("Too tall, diminished font height inside text input."));
         if (imgui_size < StyleManager::min_imgui_font_size)
             append_warning(_u8L("Too small, enlarged font height inside text input."));
-<<<<<<< HEAD
-        if (prop.align.first == FontProp::HorizontalAlign::center || prop.align.first == FontProp::HorizontalAlign::right)
-=======
         bool is_multiline = m_text_lines.get_lines().size() > 1;
         if (is_multiline && (prop.align.first == FontProp::HorizontalAlign::center || prop.align.first == FontProp::HorizontalAlign::right))
->>>>>>> 88cc4d13
             append_warning(_u8L("Text doesn't show current horizontal alignment."));
     }
     
@@ -2048,299 +1673,6 @@
         if (wx_font.IsOk())
             actual_face_name = wx_font.GetFaceName();
     }
-<<<<<<< HEAD
-=======
-    face_names.has_truncated_names = true;
-}
-
-void GLGizmoEmboss::init_face_names(Facenames &face_names)
-{
-    Timer t("enumerate_fonts");
-    if (face_names.is_init) return;
-    face_names.is_init = true;
-
-    // to reload fonts from system, when install new one
-    wxFontEnumerator::InvalidateCache();
-
-    // try load cache
-    // Only not OS enumerated face has hash value 0
-    if (face_names.hash == 0) {
-        load(face_names);
-        face_names.has_truncated_names = false;
-    }
-
-    using namespace std::chrono;
-    steady_clock::time_point enumerate_start = steady_clock::now();
-    ScopeGuard sg([&enumerate_start, &face_names = face_names]() {
-        steady_clock::time_point enumerate_end = steady_clock::now();
-        long long enumerate_duration = duration_cast<milliseconds>(enumerate_end - enumerate_start).count();
-        BOOST_LOG_TRIVIAL(info) << "OS enumerate " << face_names.faces.size() << " fonts "
-                                << "(+ " << face_names.bad.size() << " can't load "
-                                << "= " << face_names.faces.size() + face_names.bad.size() << " fonts) "
-                                << "in " << enumerate_duration << " ms\n" << concat(face_names.bad);
-    });
-    wxArrayString facenames = wxFontEnumerator::GetFacenames(face_names.encoding);
-    size_t hash = boost::hash_range(facenames.begin(), facenames.end());
-    // Zero value is used as uninitialized hash
-    if (hash == 0) hash = 1;
-    // check if it is same as last time
-    if (face_names.hash == hash) { 
-        // no new installed font
-        BOOST_LOG_TRIVIAL(info) << "Same FontNames hash, cache is used. " 
-            << "For clear cache delete file: " << get_fontlist_cache_path().string();
-        return;
-    }
-
-    BOOST_LOG_TRIVIAL(info) << ((face_names.hash == 0) ?
-        "FontName list is generate from scratch." :
-        "Hash are different. Only previous bad fonts are used and set again as bad");
-    face_names.hash = hash;
-    
-    // validation lambda
-    auto is_valid_font = [encoding = face_names.encoding, bad = face_names.bad /*copy*/](const wxString &name) {
-        if (name.empty()) return false;
-
-        // vertical font start with @, we will filter it out
-        // Not sure if it is only in Windows so filtering is on all platforms
-        if (name[0] == '@') return false;        
-
-        // previously detected bad font
-        auto it = std::lower_bound(bad.begin(), bad.end(), name);
-        if (it != bad.end() && *it == name) return false;
-
-        wxFont wx_font(wxFontInfo().FaceName(name).Encoding(encoding));
-        //*
-        // Faster chech if wx_font is loadable but not 100%
-        // names could contain not loadable font
-        if (!WxFontUtils::can_load(wx_font)) return false;
-
-        /*/
-        // Slow copy of font files to try load font
-        // After this all files are loadable
-        auto font_file = WxFontUtils::create_font_file(wx_font);
-        if (font_file == nullptr) 
-            return false; // can't create font file
-        // */
-        return true;
-    };
-
-    face_names.faces.clear();
-    face_names.bad.clear();
-    face_names.faces.reserve(facenames.size());
-    std::sort(facenames.begin(), facenames.end());
-    for (const wxString &name : facenames) {
-        if (is_valid_font(name)) {
-            face_names.faces.push_back({name});
-        }else{
-            face_names.bad.push_back(name);
-        }
-    }
-    assert(std::is_sorted(face_names.bad.begin(), face_names.bad.end()));
-    face_names.has_truncated_names = false;
-    store(face_names);
-}
-
-// create texture for visualization font face
-void GLGizmoEmboss::init_font_name_texture() {
-    Timer t("init_font_name_texture");
-    // check if already exists
-    GLuint &id = m_face_names.texture_id; 
-    if (id != 0) return;
-    // create texture for font
-    GLenum target = GL_TEXTURE_2D;
-    glsafe(::glGenTextures(1, &id));
-    glsafe(::glBindTexture(target, id));
-    glsafe(::glTexParameteri(target, GL_TEXTURE_MIN_FILTER, GL_NEAREST));
-    glsafe(::glTexParameteri(target, GL_TEXTURE_MAG_FILTER, GL_NEAREST));
-    const Vec2i &size = m_gui_cfg->face_name_size;
-    GLint w = size.x(), h = m_face_names.count_cached_textures * size.y();
-    std::vector<unsigned char> data(4*w * h, {0});
-    const GLenum format = GL_RGBA, type = GL_UNSIGNED_BYTE;
-    const GLint level = 0, internal_format = GL_RGBA, border = 0;
-    glsafe(::glTexImage2D(target, level, internal_format, w, h, border, format, type, data.data()));
-
-    // bind default texture
-    GLuint no_texture_id = 0;
-    glsafe(::glBindTexture(target, no_texture_id));
-
-    // clear info about creation of texture - no one is initialized yet
-    for (FaceName &face : m_face_names.faces) { 
-        face.cancel = nullptr;
-        face.is_created = nullptr;
-    }
-
-    // Prepare filtration cache
-    m_face_names.hide = std::vector<bool>(m_face_names.faces.size(), {false});
-}
-
-void GLGizmoEmboss::draw_font_preview(FaceName& face, bool is_visible)
-{
-    // Limit for opened font files at one moment
-    unsigned int &count_opened_fonts = m_face_names.count_opened_font_files; 
-    // Size of texture
-    ImVec2 size(m_gui_cfg->face_name_size.x(), m_gui_cfg->face_name_size.y());
-    float  count_cached_textures_f = static_cast<float>(m_face_names.count_cached_textures);
-    std::string state_text;
-    // uv0 and uv1 set to pixel 0,0 in texture
-    ImVec2 uv0(0.f, 0.f), uv1(1.f / size.x, 1.f / size.y / count_cached_textures_f);
-    if (face.is_created != nullptr) {
-        // not created preview 
-        if (*face.is_created) {
-            // Already created preview
-            size_t texture_index = face.texture_index;
-            uv0 = ImVec2(0.f, texture_index / count_cached_textures_f);
-            uv1 = ImVec2(1.f, (texture_index + 1) / count_cached_textures_f);
-        } else {
-            // Not finished preview
-            if (is_visible) {
-                // when not canceled still loading
-                state_text = std::string(" ") + (face.cancel->load() ?
-                    _u8L("No symbol") :
-                    (dots.ToStdString() + _u8L("Loading")));
-            } else {
-                // not finished and not visible cancel job
-                face.is_created = nullptr;
-                face.cancel->store(true);
-            }
-        }
-    } else if (is_visible && count_opened_fonts < m_gui_cfg->max_count_opened_font_files) {
-        ++count_opened_fonts;
-        face.cancel     = std::make_shared<std::atomic_bool>(false);
-        face.is_created = std::make_shared<bool>(false);
-
-        const unsigned char gray_level = 5;
-        // format type and level must match to texture data
-        const GLenum format = GL_RGBA, type = GL_UNSIGNED_BYTE;
-        const GLint  level = 0;
-        // select next texture index
-        size_t texture_index = (m_face_names.texture_index + 1) % m_face_names.count_cached_textures;
-
-        // set previous cach as deleted
-        for (FaceName &f : m_face_names.faces)
-            if (f.texture_index == texture_index) {
-                if (f.cancel != nullptr) f.cancel->store(true);
-                f.is_created = nullptr;
-            }
-
-        m_face_names.texture_index = texture_index;
-        face.texture_index         = texture_index;
-
-        // render text to texture
-        FontImageData data{
-            m_text,
-            face.wx_name,
-            m_face_names.encoding,
-            m_face_names.texture_id,
-            m_face_names.texture_index,
-            m_gui_cfg->face_name_size,
-            gray_level,
-            format,
-            type,
-            level,
-            &count_opened_fonts,
-            face.cancel,    // copy
-            face.is_created // copy
-        };
-        auto  job    = std::make_unique<CreateFontImageJob>(std::move(data));
-        auto &worker = wxGetApp().plater()->get_ui_job_worker();
-        queue_job(worker, std::move(job));
-    } else {
-        // cant start new thread at this moment so wait in queue
-        state_text = " " + dots.ToStdString() +  " " + _u8L("Queue");
-    }
-
-    if (!state_text.empty()) {
-        ImGui::SameLine(m_gui_cfg->face_name_texture_offset_x);
-        m_imgui->text(state_text);
-    }
-
-    ImGui::SameLine(m_gui_cfg->face_name_texture_offset_x);
-    ImTextureID tex_id = (void *) (intptr_t) m_face_names.texture_id;
-    ImGui::Image(tex_id, size, uv0, uv1);
-}
-
-bool GLGizmoEmboss::select_facename(const wxString &facename)
-{
-    if (!wxFontEnumerator::IsValidFacename(facename)) return false;
-    // Select font
-    const wxFontEncoding &encoding = m_face_names.encoding;
-    wxFont wx_font(wxFontInfo().FaceName(facename).Encoding(encoding));
-    if (!wx_font.IsOk()) return false;
-#ifdef USE_PIXEL_SIZE_IN_WX_FONT
-    // wx font could change source file by size of font
-    int point_size = static_cast<int>(m_style_manager.get_font_prop().size_in_mm);
-    wx_font.SetPointSize(point_size);
-#endif // USE_PIXEL_SIZE_IN_WX_FONT
-    if (!m_style_manager.set_wx_font(wx_font)) return false;
-    process();
-    return true;
-}
-
-void GLGizmoEmboss::draw_font_list_line()
-{    
-    bool exist_stored_style   = m_style_manager.exist_stored_style();
-    bool exist_change_in_font = m_style_manager.is_font_changed();
-    const std::string& font_text = m_gui_cfg->translations.font;
-    if (exist_change_in_font || !exist_stored_style)
-        ImGuiWrapper::text_colored(ImGuiWrapper::COL_ORANGE_LIGHT, font_text);
-    else
-        ImGuiWrapper::text(font_text);
-
-    ImGui::SameLine(m_gui_cfg->input_offset);
-
-    draw_font_list();
-
-    bool exist_change = false;
-    if (!m_is_unknown_font) {
-        ImGui::SameLine();
-        if (draw_italic_button())
-            exist_change = true;
-        ImGui::SameLine();
-        if (draw_bold_button())
-            exist_change = true;
-    } else {
-        // when exist unknown font add confirmation button
-        ImGui::SameLine();
-        // Apply for actual selected font
-        if (ImGui::Button(_u8L("Apply").c_str()))
-            exist_change = true;
-    }
-
-    EmbossStyle &style = m_style_manager.get_style();
-    if (exist_change_in_font) {
-        ImGui::SameLine(ImGui::GetStyle().FramePadding.x);
-        if (draw_button(m_icons, IconType::undo)) {
-            const EmbossStyle *stored_style = m_style_manager.get_stored_style();
-
-            style.path          = stored_style->path;
-            style.prop.boldness = stored_style->prop.boldness;
-            style.prop.skew     = stored_style->prop.skew;
-
-            wxFont new_wx_font = WxFontUtils::load_wxFont(style.path);
-            if (new_wx_font.IsOk() && m_style_manager.set_wx_font(new_wx_font))
-                exist_change = true;
-        } else if (ImGui::IsItemHovered())
-            ImGui::SetTooltip("%s", _u8L("Revert font changes.").c_str());
-    }
-
-    if (exist_change) {
-        m_style_manager.clear_glyphs_cache();
-        if (m_style_manager.get_font_prop().per_glyph)
-            reinit_text_lines(m_text_lines.get_lines().size());
-        process();
-    }
-}
-
-void GLGizmoEmboss::draw_font_list()
-{
-    // Set partial
-    wxString actual_face_name;
-    if (m_style_manager.is_active_font()) {
-        const wxFont &wx_font = m_style_manager.get_wx_font();
-        if (wx_font.IsOk())
-            actual_face_name = wx_font.GetFaceName();
-    }
->>>>>>> 88cc4d13
     // name of actual selected font
     const char * selected = (!actual_face_name.empty()) ?
         actual_face_name.ToUTF8().data() : " --- ";
@@ -2405,13 +1737,8 @@
             set_selection_focus = true;
         }
 
-<<<<<<< HEAD
         if (!m_face_names->has_truncated_names)
             init_truncated_names(*m_face_names, m_gui_cfg->input_width);
-=======
-        if (!m_face_names.has_truncated_names)
-            init_truncated_names(m_face_names, m_gui_cfg->input_width);
->>>>>>> 88cc4d13
         
         if (m_face_names->texture_id == 0) 
             init_font_name_texture();
@@ -2556,10 +1883,6 @@
         Plater::TakeSnapshot snapshot(plater, _L("Change Text Type"), UndoRedo::SnapshotType::GizmoAction);
         m_volume->set_type(*new_type);
 
-<<<<<<< HEAD
-=======
-        // move inside
->>>>>>> 88cc4d13
         bool is_volume_move_inside  = (type == part);
         bool is_volume_move_outside = (*new_type == part);
          // Update volume position when switch (from part) or (into part)
@@ -3208,30 +2531,11 @@
             process();
 }
 
-<<<<<<< HEAD
 void GLGizmoEmboss::draw_depth(bool use_inch)
 {
     double &value = m_style_manager.get_style().projection.depth;
     const StyleManager::Style * stored_style = m_style_manager.get_stored_style();
     const double *stored = ((stored_style!=nullptr)? &stored_style->projection.depth : nullptr);
-=======
-bool GLGizmoEmboss::set_depth()
-{
-    float &value = m_style_manager.get_font_prop().emboss;
-
-    // size can't be zero or negative
-    priv::Limits::apply(value, priv::limits.emboss);
-
-    // only different value need process
-    return !is_approx(value, m_volume->text_configuration->style.prop.emboss);
-}
-
-void GLGizmoEmboss::draw_depth(bool use_inch)
-{
-    float &value = m_style_manager.get_font_prop().emboss;
-    const EmbossStyle* stored_style = m_style_manager.get_stored_style();
-    const float *stored = ((stored_style)? &stored_style->prop.emboss : nullptr);
->>>>>>> 88cc4d13
     const std::string  revert_emboss_depth = _u8L("Revert embossed depth.");
     const char *size_format = ((use_inch) ? "%.3f in" : "%.2f mm");
     const std::string  name = m_gui_cfg->translations.depth;
@@ -3320,15 +2624,8 @@
         return;
     }
 
-<<<<<<< HEAD
-    StyleManager::Style &current_style = m_style_manager.get_style();
-    FontProp            &current_prop  = current_style.prop;
-    
-    const FontFile::Info &font_info = ff.font_file->infos[current_prop.collection_number.value_or(0)];
-=======
     FontProp &font_prop = m_style_manager.get_font_prop();
     const FontFile::Info &font_info = get_font_info(*ff.font_file, font_prop);
->>>>>>> 88cc4d13
 #ifdef SHOW_FONT_FILE_PROPERTY
     ImGui::SameLine();
     int cache_size = ff.has_value()? (int)ff.cache->size() : 0;
@@ -3353,15 +2650,12 @@
         stored_style = m_style_manager.get_stored_style();
     
     bool is_the_only_one_part = m_volume->is_the_only_one_part();
-<<<<<<< HEAD
     bool can_use_surface = (m_volume->emboss_shape->projection.use_surface)? true : // already used surface must have option to uncheck
-=======
-    bool can_use_surface = (font_prop.use_surface)? true : // already used surface must have option to uncheck
->>>>>>> 88cc4d13
                             !is_the_only_one_part;
     m_imgui->disabled_begin(!can_use_surface);
     const bool *def_use_surface = stored_style ?
         &stored_style->projection.use_surface : nullptr;
+    StyleManager::Style &current_style = m_style_manager.get_style();
     bool &use_surface = current_style.projection.use_surface;
     if (rev_checkbox(tr.use_surface, use_surface, def_use_surface,
                      _u8L("Revert using of model surface."))) {
@@ -3372,7 +2666,6 @@
     }
     m_imgui->disabled_end(); // !can_use_surface
 
-    FontProp& font_prop = m_style_manager.get_font_prop();
     bool &per_glyph = font_prop.per_glyph;
     bool can_use_per_glyph = (per_glyph) ? true : // already used surface must have option to uncheck
                             !is_the_only_one_part;
@@ -3442,80 +2735,6 @@
         // TODO: move with text in finalize to not change position
         process();
     }
-<<<<<<< HEAD
-=======
-    m_imgui->disabled_end(); // !can_use_surface
-
-    bool &per_glyph = font_prop.per_glyph;
-    bool can_use_per_glyph = (per_glyph) ? true : // already used surface must have option to uncheck
-                            !is_the_only_one_part;
-    m_imgui->disabled_begin(!can_use_per_glyph);
-    const bool *def_per_glyph = stored_style ? &stored_style->prop.per_glyph : nullptr;
-    if (rev_checkbox(tr.per_glyph, per_glyph, def_per_glyph,
-        _u8L("Revert Transformation per glyph."))) {
-        if (per_glyph && !m_text_lines.is_init())
-            reinit_text_lines();
-        process();
-    } else if (ImGui::IsItemHovered()) {
-        if (per_glyph) {
-            ImGui::SetTooltip("%s", _u8L("Set global orientation for whole text.").c_str());
-        } else {
-            ImGui::SetTooltip("%s", _u8L("Set position and orientation per Glyph.").c_str());
-            if (!m_text_lines.is_init())
-                reinit_text_lines();
-        }
-    } else if (!per_glyph && m_text_lines.is_init())
-        m_text_lines.reset();
-    m_imgui->disabled_end(); // !can_use_per_glyph
-
-    m_imgui->disabled_begin(!per_glyph); 
-    ImGui::SameLine();
-    ImGui::SetNextItemWidth(m_gui_cfg->input_width);
-    if (m_imgui->slider_float("##base_line_y_offset", &m_text_lines.offset, -10.f, 10.f, "%f mm")) {
-        reinit_text_lines(m_text_lines.get_lines().size());
-        process();
-    } else if (ImGui::IsItemHovered()) 
-        ImGui::SetTooltip("TEST PURPOSE ONLY\nMove base line (up/down) for allign letters");
-    m_imgui->disabled_end(); // !per_glyph
-        
-    auto draw_align = [&align = font_prop.align, gui_cfg = m_gui_cfg, &icons = m_icons]() {
-        bool is_change = false;
-        ImGui::SameLine(gui_cfg->advanced_input_offset);
-        if (align.first==FontProp::HorizontalAlign::left) draw(get_icon(icons, IconType::align_horizontal_left, IconState::hovered));
-        else if (draw_button(icons, IconType::align_horizontal_left)) { align.first=FontProp::HorizontalAlign::left; is_change = true; }
-        else if (ImGui::IsItemHovered()) ImGui::SetTooltip("%s", _u8L("Set left alignment").c_str());
-        ImGui::SameLine();
-        if (align.first==FontProp::HorizontalAlign::center) draw(get_icon(icons, IconType::align_horizontal_center, IconState::hovered));
-        else if (draw_button(icons, IconType::align_horizontal_center)) { align.first=FontProp::HorizontalAlign::center; is_change = true; }
-        else if (ImGui::IsItemHovered()) ImGui::SetTooltip("%s", _u8L("Set horizont center alignment").c_str());
-        ImGui::SameLine();
-        if (align.first==FontProp::HorizontalAlign::right) draw(get_icon(icons, IconType::align_horizontal_right, IconState::hovered));
-        else if (draw_button(icons, IconType::align_horizontal_right)) { align.first=FontProp::HorizontalAlign::right; is_change = true; }
-        else if (ImGui::IsItemHovered()) ImGui::SetTooltip("%s", _u8L("Set right alignment").c_str());
-
-        ImGui::SameLine();
-        if (align.second==FontProp::VerticalAlign::top) draw(get_icon(icons, IconType::align_vertical_top, IconState::hovered));
-        else if (draw_button(icons, IconType::align_vertical_top)) { align.second=FontProp::VerticalAlign::top; is_change = true; }
-        else if (ImGui::IsItemHovered()) ImGui::SetTooltip("%s", _u8L("Set top alignment").c_str());
-        ImGui::SameLine();
-        if (align.second==FontProp::VerticalAlign::center) draw(get_icon(icons, IconType::align_vertical_center, IconState::hovered));
-        else if (draw_button(icons, IconType::align_vertical_center)) { align.second=FontProp::VerticalAlign::center; is_change = true; }
-        else if (ImGui::IsItemHovered()) ImGui::SetTooltip("%s", _u8L("Set vertical center alignment").c_str());
-        ImGui::SameLine();
-        if (align.second==FontProp::VerticalAlign::bottom) draw(get_icon(icons, IconType::align_vertical_bottom, IconState::hovered));
-        else if (draw_button(icons, IconType::align_vertical_bottom)) { align.second=FontProp::VerticalAlign::bottom; is_change = true; }
-        else if (ImGui::IsItemHovered()) ImGui::SetTooltip("%s", _u8L("Set bottom alignment").c_str());
-        return is_change;
-    };
-    const FontProp::Align * def_align = stored_style ? &stored_style->prop.align : nullptr;
-    float undo_offset = ImGui::GetStyle().FramePadding.x;
-    if (revertible(tr.alignment, font_prop.align, def_align, _u8L("Revert alignment."), undo_offset, draw_align)) {
-        if (font_prop.per_glyph)
-            reinit_text_lines(m_text_lines.get_lines().size());
-        // TODO: move with text in finalize to not change position
-        process();
-    }
->>>>>>> 88cc4d13
     
     // TRN EmbossGizmo: font units
     std::string units = _u8L("points");
@@ -3528,6 +2747,7 @@
     int half_ascent = font_info.ascent / 2;
     int min_char_gap = -half_ascent;
     int max_char_gap = half_ascent;
+    FontProp &current_prop = current_style.prop;
     if (rev_slider(tr.char_gap, current_prop.char_gap, def_char_gap, _u8L("Revert gap between characters"), 
         min_char_gap, max_char_gap, units_fmt, _L("Distance between characters"))){
         // Condition prevent recalculation when insertint out of limits value by imgui input
@@ -3621,13 +2841,7 @@
         if (font_prop.per_glyph){
             process();
         } else {
-<<<<<<< HEAD
             do_local_z_move(m_parent, distance.value_or(.0f) - prev_distance);
-=======
-            m_volume->text_configuration->style.prop.distance = font_prop.distance;        
-            float act_distance = font_prop.distance.has_value() ? *font_prop.distance : .0f;
-            do_translate(Vec3d::UnitZ() * (act_distance - prev_distance));
->>>>>>> 88cc4d13
         }
     }
     m_imgui->disabled_end();  // allowe_surface_distance
@@ -3664,11 +2878,7 @@
             reinit_text_lines(m_text_lines.get_lines().size());
 
         // recalculate for surface cut
-<<<<<<< HEAD
         if (use_surface || font_prop.per_glyph) 
-=======
-        if (font_prop.use_surface || font_prop.per_glyph) 
->>>>>>> 88cc4d13
             process();
     }
 
@@ -3693,8 +2903,7 @@
         ImGui::Text("%s", tr.collection.c_str());
         ImGui::SameLine(m_gui_cfg->advanced_input_offset);
         ImGui::SetNextItemWidth(m_gui_cfg->input_width);
-        unsigned int selected = current_prop.collection_number.has_value() ?
-                               *current_prop.collection_number : 0;
+        unsigned int selected = current_prop.collection_number.value_or(0);
         if (ImGui::BeginCombo("## Font collection", std::to_string(selected).c_str())) {
             for (unsigned int i = 0; i < ff.font_file->infos.size(); ++i) {
                 ImGui::PushID(1 << (10 + i));
@@ -3723,18 +2932,12 @@
 
     if (ImGui::Button(_u8L("Set text to face camera").c_str())) {
         assert(get_selected_volume(m_parent.get_selection()) == m_volume);
-<<<<<<< HEAD
         const Camera &cam = wxGetApp().plater()->get_camera();
+        FontProp& fp = m_style_manager.get_font_prop();
         if (face_selected_volume_to_camera(cam, m_parent) && 
-            (use_surface || m_style_manager.get_font_prop().per_glyph))
-=======
-        const Camera &cam  = wxGetApp().plater()->get_camera();
-        const FontProp &prop = m_style_manager.get_font_prop();
-        if (priv::apply_camera_dir(cam, m_parent, m_keep_up) && 
-            (prop.use_surface || prop.per_glyph)){
-            if (prop.per_glyph)
+            (use_surface || fp.per_glyph)) {
+            if (fp.per_glyph)
                 reinit_text_lines();
->>>>>>> 88cc4d13
             process();
         }
     } else if (ImGui::IsItemHovered()) {
@@ -3884,45 +3087,6 @@
 }
 #endif // ALLOW_ADD_FONT_BY_FILE
 
-<<<<<<< HEAD
-=======
-#ifdef ALLOW_DEBUG_MODE
-bool GLGizmoEmboss::choose_svg_file()
-{
-    wxArrayString input_files;
-    wxString      fontDir      = wxEmptyString;
-    wxString      selectedFile = wxEmptyString;
-    wxFileDialog  dialog(nullptr, _L("Choose SVG file")+":", fontDir,
-                        selectedFile, file_wildcards(FT_SVG),
-                        wxFD_OPEN | wxFD_FILE_MUST_EXIST);
-    if (dialog.ShowModal() == wxID_OK) dialog.GetPaths(input_files);
-    if (input_files.IsEmpty()) return false;
-    if (input_files.size() != 1) return false;
-    auto &      input_file = input_files.front();
-    std::string path       = std::string(input_file.c_str());
-    std::string name       = priv::get_file_name(path);
-
-    NSVGimage *image = nsvgParseFromFile(path.c_str(), "mm", 96.0f);
-    ExPolygons polys = NSVGUtils::to_ExPolygons(image);
-    nsvgDelete(image);
-
-    BoundingBox bb;
-    for (const auto &p : polys) bb.merge(p.contour.points);
-    const FontProp &fp = m_style_manager.get_font_prop();
-    float scale   = fp.size_in_mm / std::max(bb.max.x(), bb.max.y());
-    auto  project = std::make_unique<ProjectScale>(
-        std::make_unique<ProjectZ>(fp.emboss / scale), scale);
-    indexed_triangle_set its = polygons2model(polys, *project);
-    return false;
-    // test store:
-    // for (auto &poly : polys) poly.scale(1e5);
-    // SVG svg("converted.svg", BoundingBox(polys.front().contour.points));
-    // svg.draw(polys);
-    //return add_volume(name, its);
-}
-#endif // ALLOW_DEBUG_MODE
-
->>>>>>> 88cc4d13
 void GLGizmoEmboss::create_notification_not_valid_font(
     const TextConfiguration &tc)
 {
@@ -4070,7 +3234,6 @@
     if (!shape.shapes_with_ids.empty())
         return shape;
 
-<<<<<<< HEAD
     // create shape by configuration
     const char *text = m_text_configuration.text.c_str();
     std::wstring text_w = boost::nowide::widen(text);
@@ -4108,9 +3271,6 @@
 }
 
 std::unique_ptr<DataBase> create_emboss_data_base(const std::string                  &text,
-=======
-DataBase priv::create_emboss_data_base(const std::string                  &text,
->>>>>>> 88cc4d13
                                        StyleManager                       &style_manager,
                                        TextLinesModel                     &text_lines,
                                        const Selection                    &selection,
@@ -4145,14 +3305,6 @@
     
     bool is_outside = (type == ModelVolumeType::MODEL_PART);
 
-    if (es.prop.per_glyph) {
-        if (!text_lines.is_init())
-            init_text_lines(text_lines, selection, style_manager);
-    } else
-        text_lines.reset();
-    
-    bool is_outside = (type == ModelVolumeType::MODEL_PART);
-
     // Cancel previous Job, when it is in process
     // worker.cancel(); --> Use less in this case I want cancel only previous EmbossJob no other jobs
     // Cancel only EmbossUpdateJob no others
@@ -4160,7 +3312,6 @@
         cancel->store(true);
     // create new shared ptr to cancel new job
     cancel = std::make_shared<std::atomic<bool>>(false);
-<<<<<<< HEAD
 
     DataBase base(volume_name, cancel);
     base.is_outside = is_outside;
@@ -4259,9 +3410,6 @@
         facenames.faces.push_back({face});
     facenames.bad = data.bad;
     return true;
-=======
-    return Slic3r::GUI::Emboss::DataBase{style_manager.get_font_file_with_cache(), tc, volume_name, is_outside, cancel, text_lines.get_lines()};
->>>>>>> 88cc4d13
 }
 
 void init_truncated_names(Facenames &face_names, float max_width)
@@ -4275,7 +3423,6 @@
 
 void init_face_names(Facenames &face_names)
 {
-<<<<<<< HEAD
     Timer t("enumerate_fonts");
     if (face_names.is_init) return;
     face_names.is_init = true;
@@ -4288,20 +3435,6 @@
     if (face_names.hash == 0) {
         load(face_names);
         face_names.has_truncated_names = false;
-=======
-    bool &use_surface = emboss_data.text_configuration.style.prop.use_surface;
-    std::unique_ptr<GUI::Job> job;
-    if (use_surface) {
-        // Model to cut surface from.
-        SurfaceVolumeData::ModelSources sources = create_sources(object->volumes);
-        if (sources.empty()) {
-            use_surface = false;
-        } else {
-            SurfaceVolumeData sfvd{volume_trmat, std::move(sources)};
-            CreateSurfaceVolumeData surface_data{std::move(emboss_data), std::move(sfvd), volume_type, object->id()};
-            job = std::make_unique<CreateSurfaceVolumeJob>(std::move(surface_data));
-        }
->>>>>>> 88cc4d13
     }
 
     using namespace std::chrono;
@@ -4335,30 +3468,14 @@
     auto is_valid_font = [encoding = face_names.encoding, bad = face_names.bad /*copy*/](const wxString &name) {
         if (name.empty()) return false;
 
-<<<<<<< HEAD
         // vertical font start with @, we will filter it out
         // Not sure if it is only in Windows so filtering is on all platforms
         if (name[0] == '@') return false;        
-=======
-bool priv::start_create_volume_on_surface_job(DataBase       &emboss_data,
-                                              ModelVolumeType volume_type,
-                                              const Vec2d    &screen_coor,
-                                              const GLVolume *gl_volume,
-                                              RaycastManager &raycaster,
-                                              TextLinesModel &text_lines,
-                                              StyleManager   &style_manager,
-                                              GLCanvas3D     &canvas)
-{
-    assert(gl_volume != nullptr);
-    if (gl_volume == nullptr) return false;
-    if (gl_volume->volume_idx() < 0) return false;
->>>>>>> 88cc4d13
 
         // previously detected bad font
         auto it = std::lower_bound(bad.begin(), bad.end(), name);
         if (it != bad.end() && *it == name) return false;
 
-<<<<<<< HEAD
         wxFont wx_font(wxFontInfo().FaceName(name).Encoding(encoding));
         //*
         // Faster chech if wx_font is loadable but not 100%
@@ -4374,18 +3491,6 @@
         // */
         return true;
     };
-=======
-    int object_idx = gl_volume->object_idx();
-    if (object_idx < 0 || static_cast<size_t>(object_idx) >= objects.size()) return false;
-    const ModelObject *obj_ptr = objects[object_idx];
-    if (obj_ptr == nullptr) return false;
-    const ModelObject &obj = *obj_ptr;
-    size_t vol_id = obj.volumes[gl_volume->volume_idx()]->id().id;
-    auto cond = RaycastManager::AllowVolumes({vol_id});
-
-    RaycastManager::Meshes meshes = create_meshes(canvas, cond);
-    raycaster.actualize(obj, &cond, &meshes);
->>>>>>> 88cc4d13
 
     face_names.faces.clear();
     face_names.bad.clear();
@@ -4437,29 +3542,12 @@
         face.cancel     = std::make_shared<std::atomic_bool>(false);
         face.is_created = std::make_shared<bool>(false);
 
-<<<<<<< HEAD
         const unsigned char gray_level = 5;
         // format type and level must match to texture data
         const GLenum format = GL_RGBA, type = GL_UNSIGNED_BYTE;
         const GLint  level = 0;
         // select next texture index
         size_t texture_index = (faces.texture_index + 1) % faces.count_cached_textures;
-=======
-    // Create result volume transformation
-    Transform3d surface_trmat = create_transformation_onto_surface(hit->position, hit->normal, priv::up_limit);
-    const FontProp &font_prop = emboss_data.text_configuration.style.prop;
-    apply_transformation(font_prop, surface_trmat);
-    Transform3d instance = gl_volume->get_instance_transformation().get_matrix();
-    Transform3d volume_trmat = instance.inverse() * surface_trmat; 
-
-    if (font_prop.per_glyph){
-        init_new_text_line(text_lines, volume_trmat, obj, style_manager);
-        emboss_data.text_lines = text_lines.get_lines();
-    }
-    start_create_volume_job(obj_ptr, volume_trmat, emboss_data, volume_type);
-    return true;
-}
->>>>>>> 88cc4d13
 
         // set previous cach as deleted
         for (FaceName &f : faces.faces)
@@ -4551,7 +3639,6 @@
     tr.keep_up      = _u8L("Keep Up");
     tr.collection   = _u8L("Collection");
 
-<<<<<<< HEAD
     float max_advanced_text_width = std::max({
         ImGui::CalcTextSize(tr.use_surface.c_str()).x,
         ImGui::CalcTextSize(tr.per_glyph.c_str()).x,
@@ -4573,10 +3660,6 @@
     float input_height = line_height_with_spacing + 2*style.FramePadding.y;
     float tree_header  = line_height_with_spacing;
     float separator_height = 1 + style.FramePadding.y;
-=======
-bool priv::apply_camera_dir(const Camera &camera, GLCanvas3D &canvas, bool keep_up) {
-    const Vec3d &cam_dir = camera.get_dir_forward();
->>>>>>> 88cc4d13
 
     // "Text is to object" + radio buttons
     cfg.height_of_volume_type_selector = separator_height + line_height_with_spacing + input_height;
