#ifndef slic3r_GLGizmoEmboss_hpp_
#define slic3r_GLGizmoEmboss_hpp_

// Include GLGizmoBase.hpp before I18N.hpp as it includes some libigl code,
// which overrides our localization "L" macro.
#include "GLGizmoBase.hpp"
#include "GLGizmoRotate.hpp"
#include "slic3r/GUI/GLTexture.hpp"
#include "slic3r/Utils/RaycastManager.hpp"
#include "slic3r/Utils/EmbossStyleManager.hpp"

#include "admesh/stl.h" // indexed_triangle_set
#include <optional>
#include <memory>
#include <mutex>
#include <thread>
#include <atomic>

#include "libslic3r/Emboss.hpp"
#include "libslic3r/Point.hpp"
#include "libslic3r/Model.hpp"
#include "libslic3r/TextConfiguration.hpp"

#include <imgui/imgui.h>
#include <GL/glew.h>

class wxFont;
namespace Slic3r{
    class AppConfig;
    class GLVolume;

    enum class ModelVolumeType : int;
}

namespace Slic3r::GUI {
class MeshRaycaster;
class GLGizmoEmboss : public GLGizmoBase
{
public:
    GLGizmoEmboss(GLCanvas3D& parent);

    /// <summary>
    /// Create new embossed text volume by type on position of mouse
    /// </summary>
    /// <param name="volume_type">Object part / Negative volume / Modifier</param>
    /// <param name="mouse_pos">Define position of new volume</param>
    void create_volume(ModelVolumeType volume_type, const Vec2d &mouse_pos);

    /// <summary>
    /// Create new text without given position
    /// </summary>
    /// <param name="volume_type">Object part / Negative volume / Modifier</param>
    void create_volume(ModelVolumeType volume_type);

protected:
    bool on_init() override;
    std::string on_get_name() const override;
    void on_render() override;
    virtual void on_register_raycasters_for_picking() override;
    virtual void on_unregister_raycasters_for_picking() override;
    void on_render_input_window(float x, float y, float bottom_limit) override;
    bool on_is_activable() const override { return true; }
    bool on_is_selectable() const override { return false; }
    void on_set_state() override;    
    void data_changed() override; // selection changed
    void on_set_hover_id() override{ m_rotate_gizmo.set_hover_id(m_hover_id); }
    void on_enable_grabber(unsigned int id) override { m_rotate_gizmo.enable_grabber(); }
    void on_disable_grabber(unsigned int id) override { m_rotate_gizmo.disable_grabber(); }
    void on_start_dragging() override;
    void on_stop_dragging() override;
    void on_dragging(const UpdateData &data) override;    

    /// <summary>
    /// Rotate by text on dragging rotate grabers
    /// </summary>
    /// <param name="mouse_event">Information about mouse</param>
    /// <returns>Propagete normaly return false.</returns>
    bool on_mouse(const wxMouseEvent &mouse_event) override;

    bool wants_enter_leave_snapshots() const override { return true; }
    std::string get_gizmo_entering_text() const override { return _u8L("Enter emboss gizmo"); }
    std::string get_gizmo_leaving_text() const override { return _u8L("Leave emboss gizmo"); }
    std::string get_action_snapshot_name() override { return _u8L("Embossing actions"); }
private:
    static EmbossStyles create_default_styles();
    // localized default text
    void set_default_text();

    void set_volume_by_selection();
    // load text configuration from volume into gizmo
    bool set_volume(ModelVolume *volume); 

    // create volume from text - main functionality
    bool process();
    void close();
    void draw_window();
    void draw_text_input();
    void draw_model_type();
    void fix_transformation(const FontProp &from, const FontProp &to);
    void draw_style_list();
    void draw_delete_style_button();
    void draw_style_rename_popup();
    void draw_style_rename_button();
    void draw_style_save_button(bool is_modified);
    void draw_style_save_as_popup();
    void draw_style_add_button();
    void init_font_name_texture();
    struct FaceName;
    void draw_font_preview(FaceName &face, bool is_visible);
    void draw_font_list();
    void draw_style_edit();
    void draw_height(bool use_inch);
    void draw_depth(bool use_inch);

    // call after set m_style_manager.get_style().prop.size_in_mm
    bool set_height();
    // call after set m_style_manager.get_style().prop.emboss
    bool set_depth();

    bool draw_italic_button();
    bool draw_bold_button();
    void draw_advanced();

    bool select_facename(const wxString& facename);

    void do_translate(const Vec3d& relative_move);
    void do_rotate(float relative_z_angle);

    bool rev_input_mm(const std::string &name, float &value, const float *default_value,
        const std::string &undo_tooltip, float step, float step_fast, const char *format,
        bool use_inch, const std::optional<float>& scale);

    /// <summary>
    /// Reversible input float with option to restor default value
    /// TODO: make more general, static and move to ImGuiWrapper 
    /// </summary>
    /// <returns>True when value changed otherwise FALSE.</returns>
    bool rev_input(const std::string &name, float &value, const float *default_value, 
        const std::string &undo_tooltip, float step, float step_fast, const char *format, 
        ImGuiInputTextFlags flags = 0);
    bool rev_checkbox(const std::string &name, bool &value, const bool* default_value, const std::string  &undo_tooltip);
    bool rev_slider(const std::string &name, std::optional<int>& value, const std::optional<int> *default_value,
        const std::string &undo_tooltip, int v_min, int v_max, const std::string &format, const wxString &tooltip);
    bool rev_slider(const std::string &name, std::optional<float>& value, const std::optional<float> *default_value,
        const std::string &undo_tooltip, float v_min, float v_max, const std::string &format, const wxString &tooltip);
    bool rev_slider(const std::string &name, float &value, const float *default_value, 
        const std::string &undo_tooltip, float v_min, float v_max, const std::string &format, const wxString &tooltip);
    template<typename T, typename Draw>
    bool revertible(const std::string &name, T &value, const T *default_value, const std::string &undo_tooltip, float undo_offset, Draw draw);

    bool   m_should_set_minimal_windows_size = false;
    void set_minimal_window_size(bool is_advance_edit_style);
    ImVec2 get_minimal_window_size() const;

    // process mouse event
    bool on_mouse_for_rotation(const wxMouseEvent &mouse_event);
    bool on_mouse_for_translate(const wxMouseEvent &mouse_event);

    bool choose_font_by_wxdialog();
    bool choose_true_type_file();
    bool choose_svg_file();

    // When open text loaded from .3mf it could be written with unknown font
    bool m_is_unknown_font;
    void create_notification_not_valid_font(const TextConfiguration& tc);
    void remove_notification_not_valid_font();

    // This configs holds GUI layout size given by translated texts.
    // etc. When language changes, GUI is recreated and this class constructed again,
    // so the change takes effect. (info by GLGizmoFdmSupports.hpp)
    struct GuiCfg
    {
        // Detect invalid config values when change monitor DPI
        double screen_scale;
        float  main_toolbar_height;

        // Zero means it is calculated in init function
        ImVec2 minimal_window_size              = ImVec2(0, 0);
        ImVec2 minimal_window_size_with_advance = ImVec2(0, 0);
        ImVec2 minimal_window_size_with_collections = ImVec2(0, 0);
        float height_of_volume_type_selector = 0.f;
        float input_width                    = 0.f;
        float delete_pos_x                   = 0.f;
        float max_style_name_width           = 0.f;
        unsigned int icon_width              = 0;

        // maximal width and height of style image
        Vec2i max_style_image_size = Vec2i(0, 0);

        float indent = 0.f;
        float input_offset          = 0.f;
        float advanced_input_offset = 0.f;

        ImVec2 text_size;

        // maximal size of face name image
        Vec2i face_name_size = Vec2i(100, 0);
        float face_name_max_width = 100.f;
        float face_name_texture_offset_x = 105.f;

        // maximal texture generate jobs running at once
        unsigned int max_count_opened_font_files = 10;

        // Only translations needed for calc GUI size
        struct Translations
        {
            std::string font;
            std::string size;
            std::string depth;
            std::string use_surface;

            // advanced
            std::string char_gap;
            std::string line_gap;
            std::string boldness;
            std::string italic;
            std::string surface_distance;
            std::string angle;
            std::string collection;
        };
        Translations translations;
    };
    std::optional<const GuiCfg> m_gui_cfg;
    static GuiCfg create_gui_configuration();

    bool m_is_advanced_edit_style = false;

    // when true window will appear near to text volume when open
    // When false it opens on last position
    bool m_allow_open_near_volume = false;
    // setted only when wanted to use - not all the time
    std::optional<ImVec2> m_set_window_offset;

    Emboss::StyleManager m_style_manager;

    struct FaceName{
        wxString wx_name;
        std::string name_truncated = "";
        size_t texture_index = 0;
        // State for generation of texture
        // when start generate create share pointers
        std::shared_ptr<std::atomic<bool>> cancel = nullptr;
        // R/W only on main thread - finalize of job
        std::shared_ptr<bool> is_created = nullptr;
    };

    // Keep sorted list of loadable face names
    struct Facenames
    {
        // flag to keep need of enumeration fonts from OS
        // false .. wants new enumeration check by Hash
        // true  .. already enumerated(During opened combo box)
        bool is_init = false;

        bool has_truncated_names = false;

        // data of can_load() faces
        std::vector<FaceName> faces = {};
        // Sorter set of Non valid face names in OS
        std::vector<wxString> bad   = {};

        // Configuration of font encoding
        static const wxFontEncoding encoding = wxFontEncoding::wxFONTENCODING_SYSTEM;

        // Identify if preview texture exists
        GLuint texture_id = 0;
                
        // protection for open too much font files together
        // Gtk:ERROR:../../../../gtk/gtkiconhelper.c:494:ensure_surface_for_gicon: assertion failed (error == NULL): Failed to load /usr/share/icons/Yaru/48x48/status/image-missing.png: Error opening file /usr/share/icons/Yaru/48x48/status/image-missing.png: Too many open files (g-io-error-quark, 31)
        // This variable must exist until no CreateFontImageJob is running
        unsigned int count_opened_font_files = 0; 

        // Configuration for texture height
        const int count_cached_textures = 32;

        // index for new generated texture index(must be lower than count_cached_textures)
        size_t texture_index = 0;

        // hash created from enumerated font from OS
        // check when new font was installed
        size_t hash = 0;

        // filtration pattern
        std::string search = "";
        std::vector<bool> hide; // result of filtration
    } m_face_names;
    static bool store(const Facenames &facenames);
    static bool load(Facenames &facenames);

    static void init_face_names(Facenames &facenames);
    static void init_truncated_names(Facenames &face_names, float max_width);

    // Text to emboss
    std::string m_text;

    // actual volume
    ModelVolume *m_volume;

    // When work with undo redo stack there could be situation that 
    // m_volume point to unexisting volume so One need also objectID
    ObjectID m_volume_id;

    // True when m_text contain character unknown by selected font
    bool m_text_contain_unknown_glyph = false;

    // cancel for previous update of volume to cancel finalize part
    std::shared_ptr<std::atomic<bool>> m_job_cancel;

    // Rotation gizmo
    GLGizmoRotate m_rotate_gizmo;
    // Value is set only when dragging rotation to calculate actual angle
    std::optional<float> m_rotate_start_angle;

    // Data for drag&drop over surface with mouse
    struct SurfaceDrag
    {
        // hold screen coor offset of cursor from object center
        Vec2d mouse_offset;

<<<<<<< HEAD
=======
        // Start dragging text transformations to world
        Transform3d world;

>>>>>>> 6a04d037
        // Invers transformation of text volume instance
        // Help convert world transformation to instance space
        Transform3d instance_inv;

        // Dragged gl volume
        GLVolume *gl_volume;

        // condition for raycaster
        RaycastManager::AllowVolumes condition;
<<<<<<< HEAD
=======

        bool exist_hit = true;
>>>>>>> 6a04d037
    };
    // Keep data about dragging only during drag&drop
    std::optional<SurfaceDrag> m_surface_drag;

    // TODO: it should be accessible by other gizmo too.
    // May be move to plater?
    RaycastManager m_raycast_manager;

    // For text on scaled objects
    std::optional<float> m_scale_height;
    std::optional<float> m_scale_depth;
    void calculate_scale();

    // drawing icons
    GLTexture m_icons_texture;
    void init_icons();
    enum class IconType : unsigned {
        rename = 0,
        erase,
        add,
        save,
        undo,
        italic,
        unitalic,
        bold,
        unbold,
        system_selector,
        open_file,
        // automatic calc of icon's count
        _count
    };
    enum class IconState: unsigned { activable = 0, hovered /*1*/, disabled /*2*/};
    void draw_icon(IconType icon, IconState state, ImVec2 size = ImVec2(0,0));
    void draw_transparent_icon();
    bool draw_clickable(IconType icon, IconState state, IconType hover_icon, IconState hover_state);
    bool draw_button(IconType icon, bool disable = false);

    // only temporary solution
    static const std::string M_ICON_FILENAME;

public:
    /// <summary>
    /// Check if text is last solid part of object
    /// TODO: move to emboss gui utils
    /// </summary>
    /// <param name="text">Model volume of Text</param>
    /// <returns>True when object otherwise False</returns>
    static bool is_text_object(const ModelVolume *text);

    // TODO: move to file utils
    static std::string get_file_name(const std::string &file_path);
};

} // namespace Slic3r::GUI

#endif // slic3r_GLGizmoEmboss_hpp_<|MERGE_RESOLUTION|>--- conflicted
+++ resolved
@@ -317,12 +317,9 @@
         // hold screen coor offset of cursor from object center
         Vec2d mouse_offset;
 
-<<<<<<< HEAD
-=======
         // Start dragging text transformations to world
         Transform3d world;
 
->>>>>>> 6a04d037
         // Invers transformation of text volume instance
         // Help convert world transformation to instance space
         Transform3d instance_inv;
@@ -332,11 +329,8 @@
 
         // condition for raycaster
         RaycastManager::AllowVolumes condition;
-<<<<<<< HEAD
-=======
 
         bool exist_hit = true;
->>>>>>> 6a04d037
     };
     // Keep data about dragging only during drag&drop
     std::optional<SurfaceDrag> m_surface_drag;
