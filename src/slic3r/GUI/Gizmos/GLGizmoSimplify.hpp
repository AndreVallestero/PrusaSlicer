--- conflicted
+++ resolved
@@ -40,11 +40,7 @@
     virtual void on_render() override;
     virtual void on_render_for_picking() override{};    
 
-<<<<<<< HEAD
-    virtual CommonGizmosDataID on_get_requirements() const override;
-=======
     CommonGizmosDataID on_get_requirements() const override;
->>>>>>> 32ff20db
 
 private:
     void apply_simplify();
