--- conflicted
+++ resolved
@@ -12,20 +12,10 @@
     static const double Offset;
 
     Vec3d m_displacement{ Vec3d::Zero() };
-<<<<<<< HEAD
-#if ENABLE_WORLD_COORDINATE
-    Vec3d m_center{ Vec3d::Zero() };
-    BoundingBoxf3 m_bounding_box;
-#endif // ENABLE_WORLD_COORDINATE
-=======
->>>>>>> e7098409
     double m_snap_step{ 1.0 };
     Vec3d m_starting_drag_position{ Vec3d::Zero() };
     Vec3d m_starting_box_center{ Vec3d::Zero() };
     Vec3d m_starting_box_bottom_center{ Vec3d::Zero() };
-<<<<<<< HEAD
-    GLModel m_vbo_cone;
-=======
 
     GLModel m_cone;
 #if ENABLE_GLBEGIN_GLEND_REMOVAL
@@ -36,7 +26,6 @@
     };
     std::array<GrabberConnection, 3> m_grabber_connections;
 #endif // ENABLE_GLBEGIN_GLEND_REMOVAL
->>>>>>> e7098409
 
 public:
     GLGizmoMove3D(GLCanvas3D& parent, const std::string& icon_filename, unsigned int sprite_id);
@@ -61,15 +50,7 @@
 
 private:
     double calc_projection(const UpdateData& data) const;
-<<<<<<< HEAD
-    void render_grabber_extension(Axis axis, const BoundingBoxf3& box, bool picking) const;
-#if ENABLE_WORLD_COORDINATE
-    void transform_to_local(const Selection& selection) const;
-    void calc_selection_box_and_center();
-#endif // ENABLE_WORLD_COORDINATE
-=======
     void render_grabber_extension(Axis axis, const BoundingBoxf3& box, bool picking);
->>>>>>> e7098409
 };
 
 
