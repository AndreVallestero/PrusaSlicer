#include "GLGizmoBase.hpp"
#include "slic3r/GUI/GLCanvas3D.hpp"

#include <GL/glew.h>

#include "slic3r/GUI/GUI_App.hpp"

#include "slic3r/GUI/GUI_ObjectManipulation.hpp"

// TODO: Display tooltips quicker on Linux

namespace Slic3r {
namespace GUI {

const float GLGizmoBase::Grabber::SizeFactor = 0.05f;
const float GLGizmoBase::Grabber::MinHalfSize = 1.5f;
const float GLGizmoBase::Grabber::DraggingScaleFactor = 1.25f;

GLGizmoBase::Grabber::Grabber()
    : center(Vec3d::Zero())
    , angles(Vec3d::Zero())
    , dragging(false)
    , enabled(true)
{
    color = { 1.0f, 1.0f, 1.0f, 1.0f };
}

void GLGizmoBase::Grabber::render(bool hover, float size) const
{
    ColorRGBA render_color = color;
    if (hover)
        render_color = complementary(render_color);

    render(size, render_color, false);
}

float GLGizmoBase::Grabber::get_half_size(float size) const
{
    return std::max(size * SizeFactor, MinHalfSize);
}

float GLGizmoBase::Grabber::get_dragging_half_size(float size) const
{
    return get_half_size(size) * DraggingScaleFactor;
}

void GLGizmoBase::Grabber::render(float size, const ColorRGBA& render_color, bool picking) const
{
    if (!cube.is_initialized()) {
        // This cannot be done in constructor, OpenGL is not yet
        // initialized at that point (on Linux at least).
        indexed_triangle_set mesh = its_make_cube(1., 1., 1.);
        its_translate(mesh, Vec3f(-0.5, -0.5, -0.5));
        const_cast<GLModel&>(cube).init_from(mesh, BoundingBoxf3{ { -0.5, -0.5, -0.5 }, { 0.5, 0.5, 0.5 } });
    }

    float fullsize = 2 * (dragging ? get_dragging_half_size(size) : get_half_size(size));

    const_cast<GLModel*>(&cube)->set_color(-1, render_color);

    glsafe(::glPushMatrix());
    glsafe(::glTranslated(center.x(), center.y(), center.z()));
    glsafe(::glRotated(Geometry::rad2deg(angles.z()), 0.0, 0.0, 1.0));
    glsafe(::glRotated(Geometry::rad2deg(angles.y()), 0.0, 1.0, 0.0));
    glsafe(::glRotated(Geometry::rad2deg(angles.x()), 1.0, 0.0, 0.0));
    glsafe(::glScaled(fullsize, fullsize, fullsize));
    cube.render();
    glsafe(::glPopMatrix());
}


GLGizmoBase::GLGizmoBase(GLCanvas3D& parent, const std::string& icon_filename, unsigned int sprite_id)
    : m_parent(parent)
    , m_group_id(-1)
    , m_state(Off)
    , m_shortcut_key(0)
    , m_icon_filename(icon_filename)
    , m_sprite_id(sprite_id)
    , m_hover_id(-1)
    , m_dragging(false)
    , m_imgui(wxGetApp().imgui())
    , m_first_input_window_render(true)
    , m_dirty(false)
{
}

void GLGizmoBase::set_hover_id(int id)
{
<<<<<<< HEAD
    // do not change hover id during dragging
    assert(!m_dragging);
=======
    if (m_grabbers.empty() || id < (int)m_grabbers.size()) {
        m_hover_id = id;
        on_set_hover_id();
    }
}

void GLGizmoBase::enable_grabber(unsigned int id)
{
    if (id < m_grabbers.size())
        m_grabbers[id].enabled = true;

    on_enable_grabber(id);
}

void GLGizmoBase::disable_grabber(unsigned int id)
{
    if (id < m_grabbers.size())
        m_grabbers[id].enabled = false;

    on_disable_grabber(id);
}

void GLGizmoBase::start_dragging()
{
    m_dragging = true;

    for (int i = 0; i < (int)m_grabbers.size(); ++i)
    {
        m_grabbers[i].dragging = (m_hover_id == i);
    }

    on_start_dragging();
}

void GLGizmoBase::stop_dragging()
{
    m_dragging = false;
>>>>>>> 81edc7d7

    // allow empty grabbers when not using grabbers but use hover_id - flatten, rotate
    if (!m_grabbers.empty() && id >= (int) m_grabbers.size())
        return;
    
    m_hover_id = id;
    on_set_hover_id();    
}

bool GLGizmoBase::update_items_state()
{
    bool res = m_dirty;
    m_dirty  = false;
    return res;
}

ColorRGBA GLGizmoBase::picking_color_component(unsigned int id) const
{
    id = BASE_ID - id;
    if (m_group_id > -1)
        id -= m_group_id;

    return picking_decode(id);
}

void GLGizmoBase::render_grabbers(const BoundingBoxf3& box) const
{
    render_grabbers((float)((box.size().x() + box.size().y() + box.size().z()) / 3.0));
}

void GLGizmoBase::render_grabbers(float size) const
{
    GLShaderProgram* shader = wxGetApp().get_shader("gouraud_light");
    if (shader == nullptr)
        return;
    shader->start_using();
    shader->set_uniform("emission_factor", 0.1f);
    for (int i = 0; i < (int)m_grabbers.size(); ++i) {
        if (m_grabbers[i].enabled)
            m_grabbers[i].render(m_hover_id == i, size);
    }
    shader->stop_using();
}

void GLGizmoBase::render_grabbers_for_picking(const BoundingBoxf3& box) const
{
    float mean_size = (float)((box.size().x() + box.size().y() + box.size().z()) / 3.0);

    for (unsigned int i = 0; i < (unsigned int)m_grabbers.size(); ++i) {
        if (m_grabbers[i].enabled) {
            m_grabbers[i].color = picking_color_component(i);
            m_grabbers[i].render_for_picking(mean_size);
        }
    }
}

// help function to process grabbers
// call start_dragging, stop_dragging, on_dragging
bool GLGizmoBase::use_grabbers(const wxMouseEvent &mouse_event) {
    if (mouse_event.Moving()) { 
        assert(!m_dragging);
        // only for sure
        if (m_dragging) m_dragging = false;

        return false; 
    }
    if (mouse_event.LeftDown()) {
        Selection &selection = m_parent.get_selection();
        if (!selection.is_empty() && m_hover_id != -1) {
            // TODO: investigate if it is neccessary -> there was no stop dragging
            selection.start_dragging();

            m_dragging = true;
            for (auto &grabber : m_grabbers) grabber.dragging = false;
            if (!m_grabbers.empty() && m_hover_id < int(m_grabbers.size()))
                m_grabbers[m_hover_id].dragging = true;            
            
            // prevent change of hover_id during dragging
            m_parent.set_mouse_as_dragging();
            on_start_dragging();

            // Let the plater know that the dragging started
            m_parent.post_event(SimpleEvent(EVT_GLCANVAS_MOUSE_DRAGGING_STARTED));
            m_parent.set_as_dirty();
            return true;
        }
    } else if (m_dragging) {
        if (mouse_event.Dragging()) {
            m_parent.set_mouse_as_dragging();
            Point      mouse_coord(mouse_event.GetX(), mouse_event.GetY());
            auto       ray = m_parent.mouse_ray(mouse_coord);
            UpdateData data(ray, mouse_coord);

            on_dragging(data);

            wxGetApp().obj_manipul()->set_dirty();
            m_parent.set_as_dirty();
            return true;
        } else if (mouse_event.LeftUp()) {
            for (auto &grabber : m_grabbers) grabber.dragging = false;
            m_dragging = false;

            on_stop_dragging();

            // There is prediction that after draggign, data are changed
            // Data are updated twice also by canvas3D::reload_scene.
            // Should be fixed.
            m_parent.get_gizmos_manager().update_data(); 

            wxGetApp().obj_manipul()->set_dirty();

            // Let the plater know that the dragging finished, so a delayed
            // refresh of the scene with the background processing data should
            // be performed.
            m_parent.post_event(SimpleEvent(EVT_GLCANVAS_MOUSE_DRAGGING_FINISHED));
            // updates camera target constraints
            m_parent.refresh_camera_scene_box();
            return true;
        } else if (mouse_event.Leaving()) {
            m_dragging = false;
        }
    }
    return false;
}

std::string GLGizmoBase::format(float value, unsigned int decimals) const
{
    return Slic3r::string_printf("%.*f", decimals, value);
}

void GLGizmoBase::set_dirty() {
    m_dirty = true;
}

void GLGizmoBase::render_input_window(float x, float y, float bottom_limit)
{
    on_render_input_window(x, y, bottom_limit);
    if (m_first_input_window_render) {
        // for some reason, the imgui dialogs are not shown on screen in the 1st frame where they are rendered, but show up only with the 2nd rendered frame
        // so, we forces another frame rendering the first time the imgui window is shown
        m_parent.set_as_dirty();
        m_first_input_window_render = false;
    }
}



std::string GLGizmoBase::get_name(bool include_shortcut) const
{
    int key = get_shortcut_key();
    std::string out = on_get_name();
    if (include_shortcut && key >= WXK_CONTROL_A && key <= WXK_CONTROL_Z)
        out += std::string(" [") + char(int('A') + key - int(WXK_CONTROL_A)) + "]";
    return out;
}


} // namespace GUI
} // namespace Slic3r<|MERGE_RESOLUTION|>--- conflicted
+++ resolved
@@ -86,48 +86,8 @@
 
 void GLGizmoBase::set_hover_id(int id)
 {
-<<<<<<< HEAD
     // do not change hover id during dragging
     assert(!m_dragging);
-=======
-    if (m_grabbers.empty() || id < (int)m_grabbers.size()) {
-        m_hover_id = id;
-        on_set_hover_id();
-    }
-}
-
-void GLGizmoBase::enable_grabber(unsigned int id)
-{
-    if (id < m_grabbers.size())
-        m_grabbers[id].enabled = true;
-
-    on_enable_grabber(id);
-}
-
-void GLGizmoBase::disable_grabber(unsigned int id)
-{
-    if (id < m_grabbers.size())
-        m_grabbers[id].enabled = false;
-
-    on_disable_grabber(id);
-}
-
-void GLGizmoBase::start_dragging()
-{
-    m_dragging = true;
-
-    for (int i = 0; i < (int)m_grabbers.size(); ++i)
-    {
-        m_grabbers[i].dragging = (m_hover_id == i);
-    }
-
-    on_start_dragging();
-}
-
-void GLGizmoBase::stop_dragging()
-{
-    m_dragging = false;
->>>>>>> 81edc7d7
 
     // allow empty grabbers when not using grabbers but use hover_id - flatten, rotate
     if (!m_grabbers.empty() && id >= (int) m_grabbers.size())
