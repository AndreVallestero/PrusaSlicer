#include "libslic3r/libslic3r.h"

#include "Camera.hpp"
#if !ENABLE_THUMBNAIL_GENERATOR
#include "3DScene.hpp"
#endif // !ENABLE_THUMBNAIL_GENERATOR
#include "GUI_App.hpp"
#include "AppConfig.hpp"
#if ENABLE_CAMERA_STATISTICS
#include "Mouse3DController.hpp"
#endif // ENABLE_CAMERA_STATISTICS

#include <GL/glew.h>

// phi / theta angles to orient the camera.
static const float VIEW_DEFAULT[2] = { 45.0f, 45.0f };
static const float VIEW_LEFT[2] = { 90.0f, 90.0f };
static const float VIEW_RIGHT[2] = { -90.0f, 90.0f };
static const float VIEW_TOP[2] = { 0.0f, 0.0f };
static const float VIEW_BOTTOM[2] = { 0.0f, 180.0f };
static const float VIEW_FRONT[2] = { 0.0f, 90.0f };
static const float VIEW_REAR[2] = { 180.0f, 90.0f };

namespace Slic3r {
namespace GUI {

const double Camera::DefaultDistance = 1000.0;
#if ENABLE_THUMBNAIL_GENERATOR
const double Camera::DefaultZoomToBoxMarginFactor = 1.025;
const double Camera::DefaultZoomToVolumesMarginFactor = 1.025;
#endif // ENABLE_THUMBNAIL_GENERATOR
double Camera::FrustrumMinZRange = 50.0;
double Camera::FrustrumMinNearZ = 100.0;
double Camera::FrustrumZMargin = 10.0;
double Camera::MaxFovDeg = 60.0;

Camera::Camera()
    : requires_zoom_to_bed(false)
    , m_type(Perspective)
    , m_target(Vec3d::Zero())
    , m_zenit(45.0f)
    , m_zoom(1.0)
    , m_distance(DefaultDistance)
    , m_gui_scale(1.0)
    , m_view_matrix(Transform3d::Identity())
    , m_view_rotation(1., 0., 0., 0.)
    , m_projection_matrix(Transform3d::Identity())
{
    set_default_orientation();
}

std::string Camera::get_type_as_string() const
{
    switch (m_type)
    {
    case Unknown:     return "unknown";
    case Perspective: return "perspective";
    default:
    case Ortho:       return "orthographic";
    };
}

void Camera::set_type(EType type)
{
    if (m_type != type)
    {
        m_type = type;
        wxGetApp().app_config->set("use_perspective_camera", (m_type == Perspective) ? "1" : "0");
        wxGetApp().app_config->save();
    }
}

void Camera::set_type(const std::string& type)
{
    set_type((type == "1") ? Perspective : Ortho);
}

void Camera::select_next_type()
{
    unsigned char next = (unsigned char)m_type + 1;
    if (next == (unsigned char)Num_types)
        next = 1;

    set_type((EType)next);
}

void Camera::set_target(const Vec3d& target)
{
    Vec3d new_target = validate_target(target);
    Vec3d new_displacement = new_target - m_target;
    if (!new_displacement.isApprox(Vec3d::Zero()))
    {
        m_target = new_target;
        m_view_matrix.translate(-new_displacement);
    }
}

void Camera::update_zoom(double delta_zoom)
{
    set_zoom(m_zoom / (1.0 - std::max(std::min(delta_zoom, 4.0), -4.0) * 0.1));
}

void Camera::set_zoom(double zoom)
{
    // Don't allow to zoom too far outside the scene.
    double zoom_min = min_zoom();
    if (zoom_min > 0.0)
        zoom = std::max(zoom, zoom_min);

    // Don't allow to zoom too close to the scene.
    m_zoom = std::min(zoom, max_zoom());
}

void Camera::select_view(const std::string& direction)
{
    if (direction == "iso")
        set_default_orientation();
    else if (direction == "left")
        look_at(m_target - m_distance * Vec3d::UnitX(), m_target, Vec3d::UnitZ());
    else if (direction == "right")
        look_at(m_target + m_distance * Vec3d::UnitX(), m_target, Vec3d::UnitZ());
    else if (direction == "top")
        look_at(m_target + m_distance * Vec3d::UnitZ(), m_target, Vec3d::UnitY());
    else if (direction == "bottom")
        look_at(m_target - m_distance * Vec3d::UnitZ(), m_target, -Vec3d::UnitY());
    else if (direction == "front")
        look_at(m_target - m_distance * Vec3d::UnitY(), m_target, Vec3d::UnitZ());
    else if (direction == "rear")
        look_at(m_target + m_distance * Vec3d::UnitY(), m_target, Vec3d::UnitZ());
}

double Camera::get_fov() const
{
    switch (m_type)
    {
    case Perspective:
        return 2.0 * Geometry::rad2deg(std::atan(1.0 / m_projection_matrix.matrix()(1, 1)));
    default:
    case Ortho:
        return 0.0;
    };
}

void Camera::apply_viewport(int x, int y, unsigned int w, unsigned int h) const
{
    glsafe(::glViewport(0, 0, w, h));
    glsafe(::glGetIntegerv(GL_VIEWPORT, m_viewport.data()));
}

void Camera::apply_view_matrix() const
{
    glsafe(::glMatrixMode(GL_MODELVIEW));
    glsafe(::glLoadIdentity());
    glsafe(::glMultMatrixd(m_view_matrix.data()));
}

void Camera::apply_projection(const BoundingBoxf3& box, double near_z, double far_z) const
{
    double w = 0.0;
    double h = 0.0;

    double old_distance = m_distance;
    m_frustrum_zs = calc_tight_frustrum_zs_around(box);
    if (m_distance != old_distance)
        // the camera has been moved re-apply view matrix
        apply_view_matrix();

<<<<<<< HEAD
        if (near_z > 0.0)
            m_frustrum_zs.first = std::min(m_frustrum_zs.first, near_z);

        if (far_z > 0.0)
            m_frustrum_zs.second = std::max(m_frustrum_zs.second, far_z);

        w = 0.5 * (double)m_viewport[2];
        h = 0.5 * (double)m_viewport[3];
=======
    if (near_z > 0.0)
        m_frustrum_zs.first = std::max(std::min(m_frustrum_zs.first, near_z), FrustrumMinNearZ);
>>>>>>> d5bcddee

    if (far_z > 0.0)
        m_frustrum_zs.second = std::max(m_frustrum_zs.second, far_z);

    w = 0.5 * (double)m_viewport[2];
    h = 0.5 * (double)m_viewport[3];

    double inv_zoom = get_inv_zoom();
    w *= inv_zoom;
    h *= inv_zoom;

    switch (m_type)
    {
    default:
    case Ortho:
    {
        m_gui_scale = 1.0;
        break;
    }
    case Perspective:
    {
        // scale near plane to keep w and h constant on the plane at z = m_distance
        double scale = m_frustrum_zs.first / m_distance;
        w *= scale;
        h *= scale;
        m_gui_scale = scale;
        break;
    }
    }

    glsafe(::glMatrixMode(GL_PROJECTION));
    glsafe(::glLoadIdentity());

    switch (m_type)
    {
    default:
    case Ortho:
    {
        glsafe(::glOrtho(-w, w, -h, h, m_frustrum_zs.first, m_frustrum_zs.second));
        break;
    }
    case Perspective:
    {
        glsafe(::glFrustum(-w, w, -h, h, m_frustrum_zs.first, m_frustrum_zs.second));
        break;
    }
    }

    glsafe(::glGetDoublev(GL_PROJECTION_MATRIX, m_projection_matrix.data()));
    glsafe(::glMatrixMode(GL_MODELVIEW));
}

#if ENABLE_THUMBNAIL_GENERATOR
<<<<<<< HEAD
void Camera::zoom_to_box(const BoundingBoxf3& box, int canvas_w, int canvas_h, double margin_factor)
=======
void Camera::zoom_to_box(const BoundingBoxf3& box, double margin_factor)
>>>>>>> d5bcddee
#else
void Camera::zoom_to_box(const BoundingBoxf3& box, int canvas_w, int canvas_h)
#endif // ENABLE_THUMBNAIL_GENERATOR
{
    // Calculate the zoom factor needed to adjust the view around the given box.
#if ENABLE_THUMBNAIL_GENERATOR
<<<<<<< HEAD
    double zoom = calc_zoom_to_bounding_box_factor(box, canvas_w, canvas_h, margin_factor);
=======
    double zoom = calc_zoom_to_bounding_box_factor(box, margin_factor);
>>>>>>> d5bcddee
#else
    double zoom = calc_zoom_to_bounding_box_factor(box, canvas_w, canvas_h);
#endif // ENABLE_THUMBNAIL_GENERATOR
    if (zoom > 0.0)
    {
        m_zoom = zoom;
        // center view around box center
        set_target(box.center());
    }
}

#if ENABLE_THUMBNAIL_GENERATOR
<<<<<<< HEAD
void Camera::zoom_to_volumes(const GLVolumePtrs& volumes, int canvas_w, int canvas_h, double margin_factor)
{
    Vec3d center;
    double zoom = calc_zoom_to_volumes_factor(volumes, canvas_w, canvas_h, center, margin_factor);
=======
void Camera::zoom_to_volumes(const GLVolumePtrs& volumes, double margin_factor)
{
    Vec3d center;
    double zoom = calc_zoom_to_volumes_factor(volumes, center, margin_factor);
>>>>>>> d5bcddee
    if (zoom > 0.0)
    {
        m_zoom = zoom;
        // center view around the calculated center
<<<<<<< HEAD
        m_target = center;
=======
        set_target(center);
>>>>>>> d5bcddee
    }
}
#endif // ENABLE_THUMBNAIL_GENERATOR

#if ENABLE_CAMERA_STATISTICS
void Camera::debug_render() const
{
    ImGuiWrapper& imgui = *wxGetApp().imgui();
    imgui.begin(std::string("Camera statistics"), ImGuiWindowFlags_AlwaysAutoResize | ImGuiWindowFlags_NoResize | ImGuiWindowFlags_NoCollapse);

    std::string type = get_type_as_string();
    if (wxGetApp().plater()->get_mouse3d_controller().connected() || (wxGetApp().app_config->get("use_free_camera") == "1"))
        type += "/free";
    else
        type += "/constrained";

    Vec3f position = get_position().cast<float>();
    Vec3f target = m_target.cast<float>();
    float distance = (float)get_distance();
    float zenit = (float)m_zenit;
    Vec3f forward = get_dir_forward().cast<float>();
    Vec3f right = get_dir_right().cast<float>();
    Vec3f up = get_dir_up().cast<float>();
    float nearZ = (float)m_frustrum_zs.first;
    float farZ = (float)m_frustrum_zs.second;
    float deltaZ = farZ - nearZ;
    float zoom = (float)m_zoom;
    float fov = (float)get_fov();
    std::array<int, 4>viewport = get_viewport();
    float gui_scale = (float)get_gui_scale();

    ImGui::InputText("Type", type.data(), type.length(), ImGuiInputTextFlags_ReadOnly);
    ImGui::Separator();
    ImGui::InputFloat3("Position", position.data(), "%.6f", ImGuiInputTextFlags_ReadOnly);
    ImGui::InputFloat3("Target", target.data(), "%.6f", ImGuiInputTextFlags_ReadOnly);
    ImGui::InputFloat("Distance", &distance, 0.0f, 0.0f, "%.6f", ImGuiInputTextFlags_ReadOnly);
    ImGui::Separator();
    ImGui::InputFloat("Zenit", &zenit, 0.0f, 0.0f, "%.6f", ImGuiInputTextFlags_ReadOnly);
    ImGui::Separator();
    ImGui::InputFloat3("Forward", forward.data(), "%.6f", ImGuiInputTextFlags_ReadOnly);
    ImGui::InputFloat3("Right", right.data(), "%.6f", ImGuiInputTextFlags_ReadOnly);
    ImGui::InputFloat3("Up", up.data(), "%.6f", ImGuiInputTextFlags_ReadOnly);
    ImGui::Separator();
    ImGui::InputFloat("Near Z", &nearZ, 0.0f, 0.0f, "%.6f", ImGuiInputTextFlags_ReadOnly);
    ImGui::InputFloat("Far Z", &farZ, 0.0f, 0.0f, "%.6f", ImGuiInputTextFlags_ReadOnly);
    ImGui::InputFloat("Delta Z", &deltaZ, 0.0f, 0.0f, "%.6f", ImGuiInputTextFlags_ReadOnly);
    ImGui::Separator();
    ImGui::InputFloat("Zoom", &zoom, 0.0f, 0.0f, "%.6f", ImGuiInputTextFlags_ReadOnly);
    ImGui::InputFloat("Fov", &fov, 0.0f, 0.0f, "%.6f", ImGuiInputTextFlags_ReadOnly);
    ImGui::Separator();
    ImGui::InputInt4("Viewport", viewport.data(), ImGuiInputTextFlags_ReadOnly);
    ImGui::Separator();
    ImGui::InputFloat("GUI scale", &gui_scale, 0.0f, 0.0f, "%.6f", ImGuiInputTextFlags_ReadOnly);
    imgui.end();
}
#endif // ENABLE_CAMERA_STATISTICS

void Camera::rotate_on_sphere(double delta_azimut_rad, double delta_zenit_rad, bool apply_limits)
{
    m_zenit += Geometry::rad2deg(delta_zenit_rad);
    if (apply_limits) {
        if (m_zenit > 90.0f) {
            delta_zenit_rad -= Geometry::deg2rad(m_zenit - 90.0f);
            m_zenit = 90.0f;
        }
        else if (m_zenit < -90.0f) {
            delta_zenit_rad -= Geometry::deg2rad(m_zenit + 90.0f);
            m_zenit = -90.0f;
        }
    }

    Vec3d translation = m_view_matrix.translation() + m_view_rotation * m_target;
    auto rot_z = Eigen::AngleAxisd(delta_azimut_rad, Vec3d::UnitZ());
    m_view_rotation *= rot_z * Eigen::AngleAxisd(delta_zenit_rad, rot_z.inverse() * get_dir_right());
    m_view_rotation.normalize();
    m_view_matrix.fromPositionOrientationScale(m_view_rotation * (- m_target) + translation, m_view_rotation, Vec3d(1., 1., 1.));
}

// Virtual trackball, rotate around an axis, where the eucledian norm of the axis gives the rotation angle in radians.
void Camera::rotate_local_around_target(const Vec3d& rotation_rad)
{
    double angle = rotation_rad.norm();
    if (std::abs(angle) > EPSILON) {
	    Vec3d translation = m_view_matrix.translation() + m_view_rotation * m_target;
	    Vec3d axis        = m_view_rotation.conjugate() * rotation_rad.normalized();
        m_view_rotation *= Eigen::Quaterniond(Eigen::AngleAxisd(angle, axis));
        m_view_rotation.normalize();
	    m_view_matrix.fromPositionOrientationScale(m_view_rotation * (-m_target) + translation, m_view_rotation, Vec3d(1., 1., 1.));
	    update_zenit();
	}
}

double Camera::min_zoom() const
{
    return 0.7 * calc_zoom_to_bounding_box_factor(m_scene_box);
}

std::pair<double, double> Camera::calc_tight_frustrum_zs_around(const BoundingBoxf3& box) const
{
    std::pair<double, double> ret;
    auto& [near_z, far_z] = ret;

    // box in eye space
    BoundingBoxf3 eye_box = box.transformed(m_view_matrix);
    near_z = -eye_box.max(2);
    far_z = -eye_box.min(2);

    // apply margin
    near_z -= FrustrumZMargin;
    far_z += FrustrumZMargin;

    // ensure min size
    if (far_z - near_z < FrustrumMinZRange)
    {
        double mid_z = 0.5 * (near_z + far_z);
        double half_size = 0.5 * FrustrumMinZRange;
        near_z = mid_z - half_size;
        far_z = mid_z + half_size;
    }

    if (near_z < FrustrumMinNearZ)
    {
        float delta = FrustrumMinNearZ - near_z;
        set_distance(m_distance + delta);
        near_z += delta;
        far_z += delta;
    }
    else if ((near_z > 2.0 * FrustrumMinNearZ) && (m_distance > DefaultDistance))
    {
        float delta = m_distance - DefaultDistance;
        set_distance(DefaultDistance);
        near_z -= delta;
        far_z -= delta;
    }

    return ret;
}

#if ENABLE_THUMBNAIL_GENERATOR
<<<<<<< HEAD
double Camera::calc_zoom_to_bounding_box_factor(const BoundingBoxf3& box, int canvas_w, int canvas_h, double margin_factor) const
=======
double Camera::calc_zoom_to_bounding_box_factor(const BoundingBoxf3& box, double margin_factor) const
>>>>>>> d5bcddee
#else
double Camera::calc_zoom_to_bounding_box_factor(const BoundingBoxf3& box, int canvas_w, int canvas_h) const
#endif // ENABLE_THUMBNAIL_GENERATOR
{
    double max_bb_size = box.max_size();
    if (max_bb_size == 0.0)
        return -1.0;

    // project the box vertices on a plane perpendicular to the camera forward axis
    // then calculates the vertices coordinate on this plane along the camera xy axes

    Vec3d right = get_dir_right();
    Vec3d up = get_dir_up();
    Vec3d forward = get_dir_forward();

    Vec3d bb_center = box.center();

    // box vertices in world space
    std::vector<Vec3d> vertices;
    vertices.reserve(8);
    vertices.push_back(box.min);
    vertices.emplace_back(box.max(0), box.min(1), box.min(2));
    vertices.emplace_back(box.max(0), box.max(1), box.min(2));
    vertices.emplace_back(box.min(0), box.max(1), box.min(2));
    vertices.emplace_back(box.min(0), box.min(1), box.max(2));
    vertices.emplace_back(box.max(0), box.min(1), box.max(2));
    vertices.push_back(box.max);
    vertices.emplace_back(box.min(0), box.max(1), box.max(2));

    double min_x = DBL_MAX;
    double min_y = DBL_MAX;
    double max_x = -DBL_MAX;
    double max_y = -DBL_MAX;

#if !ENABLE_THUMBNAIL_GENERATOR
    // margin factor to give some empty space around the box
    double margin_factor = 1.25;
#endif // !ENABLE_THUMBNAIL_GENERATOR

    for (const Vec3d& v : vertices)
    {
        // project vertex on the plane perpendicular to camera forward axis
        Vec3d pos = v - bb_center;
        Vec3d proj_on_plane = pos - pos.dot(forward) * forward;

        // calculates vertex coordinate along camera xy axes
        double x_on_plane = proj_on_plane.dot(right);
        double y_on_plane = proj_on_plane.dot(up);

        min_x = std::min(min_x, x_on_plane);
        min_y = std::min(min_y, y_on_plane);
        max_x = std::max(max_x, x_on_plane);
        max_y = std::max(max_y, y_on_plane);
    }

    double dx = max_x - min_x;
    double dy = max_y - min_y;
    if ((dx <= 0.0) || (dy <= 0.0))
        return -1.0f;

    double med_x = 0.5 * (max_x + min_x);
    double med_y = 0.5 * (max_y + min_y);

    dx *= margin_factor;
    dy *= margin_factor;

<<<<<<< HEAD
    return std::min((double)canvas_w / dx, (double)canvas_h / dy);
}

#if ENABLE_THUMBNAIL_GENERATOR
double Camera::calc_zoom_to_volumes_factor(const GLVolumePtrs& volumes, int canvas_w, int canvas_h, Vec3d& center, double margin_factor) const
=======
    return std::min((double)m_viewport[2] / dx, (double)m_viewport[3] / dy);
}

#if ENABLE_THUMBNAIL_GENERATOR
double Camera::calc_zoom_to_volumes_factor(const GLVolumePtrs& volumes, Vec3d& center, double margin_factor) const
>>>>>>> d5bcddee
{
    if (volumes.empty())
        return -1.0;

    // project the volumes vertices on a plane perpendicular to the camera forward axis
    // then calculates the vertices coordinate on this plane along the camera xy axes

<<<<<<< HEAD
    // ensure that the view matrix is updated
    apply_view_matrix();

=======
>>>>>>> d5bcddee
    Vec3d right = get_dir_right();
    Vec3d up = get_dir_up();
    Vec3d forward = get_dir_forward();

    BoundingBoxf3 box;
    for (const GLVolume* volume : volumes)
    {
        box.merge(volume->transformed_bounding_box());
    }
    center = box.center();

    double min_x = DBL_MAX;
    double min_y = DBL_MAX;
    double max_x = -DBL_MAX;
    double max_y = -DBL_MAX;
<<<<<<< HEAD

    for (const GLVolume* volume : volumes)
    {
        const Transform3d& transform = volume->world_matrix();
        const TriangleMesh* hull = volume->convex_hull();
        if (hull == nullptr)
            continue;

        for (const Vec3f& vertex : hull->its.vertices)
        {
            Vec3d v = transform * vertex.cast<double>();

            // project vertex on the plane perpendicular to camera forward axis
            Vec3d pos = v - center;
            Vec3d proj_on_plane = pos - pos.dot(forward) * forward;

            // calculates vertex coordinate along camera xy axes
            double x_on_plane = proj_on_plane.dot(right);
            double y_on_plane = proj_on_plane.dot(up);

            min_x = std::min(min_x, x_on_plane);
            min_y = std::min(min_y, y_on_plane);
            max_x = std::max(max_x, x_on_plane);
            max_y = std::max(max_y, y_on_plane);
        }
    }

    center += 0.5 * (max_x + min_x) * right + 0.5 * (max_y + min_y) * up;

    double dx = margin_factor * (max_x - min_x);
    double dy = margin_factor * (max_y - min_y);

    if ((dx <= 0.0) || (dy <= 0.0))
        return -1.0f;

    return std::min((double)canvas_w / dx, (double)canvas_h / dy);
=======

    for (const GLVolume* volume : volumes)
    {
        const Transform3d& transform = volume->world_matrix();
        const TriangleMesh* hull = volume->convex_hull();
        if (hull == nullptr)
            continue;

        for (const Vec3f& vertex : hull->its.vertices)
        {
            Vec3d v = transform * vertex.cast<double>();

            // project vertex on the plane perpendicular to camera forward axis
            Vec3d pos = v - center;
            Vec3d proj_on_plane = pos - pos.dot(forward) * forward;

            // calculates vertex coordinate along camera xy axes
            double x_on_plane = proj_on_plane.dot(right);
            double y_on_plane = proj_on_plane.dot(up);

            min_x = std::min(min_x, x_on_plane);
            min_y = std::min(min_y, y_on_plane);
            max_x = std::max(max_x, x_on_plane);
            max_y = std::max(max_y, y_on_plane);
        }
    }

    center += 0.5 * (max_x + min_x) * right + 0.5 * (max_y + min_y) * up;

    double dx = margin_factor * (max_x - min_x);
    double dy = margin_factor * (max_y - min_y);

    if ((dx <= 0.0) || (dy <= 0.0))
        return -1.0f;

    return std::min((double)m_viewport[2] / dx, (double)m_viewport[3] / dy);
>>>>>>> d5bcddee
}
#endif // ENABLE_THUMBNAIL_GENERATOR

void Camera::set_distance(double distance) const
{
    if (m_distance != distance)
    {
        m_view_matrix.translate((distance - m_distance) * get_dir_forward());
        m_distance = distance;
    }
}

void Camera::look_at(const Vec3d& position, const Vec3d& target, const Vec3d& up)
{
    Vec3d unit_z = (position - target).normalized();
    Vec3d unit_x = up.cross(unit_z).normalized();
    Vec3d unit_y = unit_z.cross(unit_x).normalized();

    m_target = target;
    m_distance = (position - target).norm();
    Vec3d new_position = m_target + m_distance * unit_z;

    m_view_matrix(0, 0) = unit_x(0);
    m_view_matrix(0, 1) = unit_x(1);
    m_view_matrix(0, 2) = unit_x(2);
    m_view_matrix(0, 3) = -unit_x.dot(new_position);

    m_view_matrix(1, 0) = unit_y(0);
    m_view_matrix(1, 1) = unit_y(1);
    m_view_matrix(1, 2) = unit_y(2);
    m_view_matrix(1, 3) = -unit_y.dot(new_position);

    m_view_matrix(2, 0) = unit_z(0);
    m_view_matrix(2, 1) = unit_z(1);
    m_view_matrix(2, 2) = unit_z(2);
    m_view_matrix(2, 3) = -unit_z.dot(new_position);

    m_view_matrix(3, 0) = 0.0;
    m_view_matrix(3, 1) = 0.0;
    m_view_matrix(3, 2) = 0.0;
    m_view_matrix(3, 3) = 1.0;

    // Initialize the rotation quaternion from the rotation submatrix of of m_view_matrix.
    m_view_rotation = Eigen::Quaterniond(m_view_matrix.matrix().template block<3, 3>(0, 0));
    m_view_rotation.normalize();

    update_zenit();
}

void Camera::set_default_orientation()
{
    m_zenit = 45.0f;
    double theta_rad = Geometry::deg2rad(-(double)m_zenit);
    double phi_rad = Geometry::deg2rad(45.0);
    double sin_theta = ::sin(theta_rad);
    Vec3d camera_pos = m_target + m_distance * Vec3d(sin_theta * ::sin(phi_rad), sin_theta * ::cos(phi_rad), ::cos(theta_rad));
    m_view_rotation = Eigen::AngleAxisd(theta_rad, Vec3d::UnitX()) * Eigen::AngleAxisd(phi_rad, Vec3d::UnitZ());
    m_view_rotation.normalize();
    m_view_matrix.fromPositionOrientationScale(m_view_rotation * (- camera_pos), m_view_rotation, Vec3d(1., 1., 1.));
}

Vec3d Camera::validate_target(const Vec3d& target) const
{
    BoundingBoxf3 test_box = m_scene_box;
    test_box.translate(-m_scene_box.center());
    // We may let this factor be customizable
    static const double ScaleFactor = 1.5;
    test_box.scale(ScaleFactor);
    test_box.translate(m_scene_box.center());

    return Vec3d(std::clamp(target(0), test_box.min(0), test_box.max(0)),
        std::clamp(target(1), test_box.min(1), test_box.max(1)),
        std::clamp(target(2), test_box.min(2), test_box.max(2)));
}

void Camera::update_zenit()
{
    m_zenit = Geometry::rad2deg(0.5 * M_PI - std::acos(std::clamp(-get_dir_forward().dot(Vec3d::UnitZ()), -1.0, 1.0)));
}

} // GUI
} // Slic3r
<|MERGE_RESOLUTION|>--- conflicted
+++ resolved
@@ -165,19 +165,8 @@
         // the camera has been moved re-apply view matrix
         apply_view_matrix();
 
-<<<<<<< HEAD
-        if (near_z > 0.0)
-            m_frustrum_zs.first = std::min(m_frustrum_zs.first, near_z);
-
-        if (far_z > 0.0)
-            m_frustrum_zs.second = std::max(m_frustrum_zs.second, far_z);
-
-        w = 0.5 * (double)m_viewport[2];
-        h = 0.5 * (double)m_viewport[3];
-=======
     if (near_z > 0.0)
         m_frustrum_zs.first = std::max(std::min(m_frustrum_zs.first, near_z), FrustrumMinNearZ);
->>>>>>> d5bcddee
 
     if (far_z > 0.0)
         m_frustrum_zs.second = std::max(m_frustrum_zs.second, far_z);
@@ -231,22 +220,14 @@
 }
 
 #if ENABLE_THUMBNAIL_GENERATOR
-<<<<<<< HEAD
-void Camera::zoom_to_box(const BoundingBoxf3& box, int canvas_w, int canvas_h, double margin_factor)
-=======
 void Camera::zoom_to_box(const BoundingBoxf3& box, double margin_factor)
->>>>>>> d5bcddee
 #else
 void Camera::zoom_to_box(const BoundingBoxf3& box, int canvas_w, int canvas_h)
 #endif // ENABLE_THUMBNAIL_GENERATOR
 {
     // Calculate the zoom factor needed to adjust the view around the given box.
 #if ENABLE_THUMBNAIL_GENERATOR
-<<<<<<< HEAD
-    double zoom = calc_zoom_to_bounding_box_factor(box, canvas_w, canvas_h, margin_factor);
-=======
     double zoom = calc_zoom_to_bounding_box_factor(box, margin_factor);
->>>>>>> d5bcddee
 #else
     double zoom = calc_zoom_to_bounding_box_factor(box, canvas_w, canvas_h);
 #endif // ENABLE_THUMBNAIL_GENERATOR
@@ -259,26 +240,15 @@
 }
 
 #if ENABLE_THUMBNAIL_GENERATOR
-<<<<<<< HEAD
-void Camera::zoom_to_volumes(const GLVolumePtrs& volumes, int canvas_w, int canvas_h, double margin_factor)
-{
-    Vec3d center;
-    double zoom = calc_zoom_to_volumes_factor(volumes, canvas_w, canvas_h, center, margin_factor);
-=======
 void Camera::zoom_to_volumes(const GLVolumePtrs& volumes, double margin_factor)
 {
     Vec3d center;
     double zoom = calc_zoom_to_volumes_factor(volumes, center, margin_factor);
->>>>>>> d5bcddee
     if (zoom > 0.0)
     {
         m_zoom = zoom;
         // center view around the calculated center
-<<<<<<< HEAD
-        m_target = center;
-=======
         set_target(center);
->>>>>>> d5bcddee
     }
 }
 #endif // ENABLE_THUMBNAIL_GENERATOR
@@ -418,11 +388,7 @@
 }
 
 #if ENABLE_THUMBNAIL_GENERATOR
-<<<<<<< HEAD
-double Camera::calc_zoom_to_bounding_box_factor(const BoundingBoxf3& box, int canvas_w, int canvas_h, double margin_factor) const
-=======
 double Camera::calc_zoom_to_bounding_box_factor(const BoundingBoxf3& box, double margin_factor) const
->>>>>>> d5bcddee
 #else
 double Camera::calc_zoom_to_bounding_box_factor(const BoundingBoxf3& box, int canvas_w, int canvas_h) const
 #endif // ENABLE_THUMBNAIL_GENERATOR
@@ -489,19 +455,11 @@
     dx *= margin_factor;
     dy *= margin_factor;
 
-<<<<<<< HEAD
-    return std::min((double)canvas_w / dx, (double)canvas_h / dy);
-}
-
-#if ENABLE_THUMBNAIL_GENERATOR
-double Camera::calc_zoom_to_volumes_factor(const GLVolumePtrs& volumes, int canvas_w, int canvas_h, Vec3d& center, double margin_factor) const
-=======
     return std::min((double)m_viewport[2] / dx, (double)m_viewport[3] / dy);
 }
 
 #if ENABLE_THUMBNAIL_GENERATOR
 double Camera::calc_zoom_to_volumes_factor(const GLVolumePtrs& volumes, Vec3d& center, double margin_factor) const
->>>>>>> d5bcddee
 {
     if (volumes.empty())
         return -1.0;
@@ -509,12 +467,6 @@
     // project the volumes vertices on a plane perpendicular to the camera forward axis
     // then calculates the vertices coordinate on this plane along the camera xy axes
 
-<<<<<<< HEAD
-    // ensure that the view matrix is updated
-    apply_view_matrix();
-
-=======
->>>>>>> d5bcddee
     Vec3d right = get_dir_right();
     Vec3d up = get_dir_up();
     Vec3d forward = get_dir_forward();
@@ -530,7 +482,6 @@
     double min_y = DBL_MAX;
     double max_x = -DBL_MAX;
     double max_y = -DBL_MAX;
-<<<<<<< HEAD
 
     for (const GLVolume* volume : volumes)
     {
@@ -566,45 +517,7 @@
     if ((dx <= 0.0) || (dy <= 0.0))
         return -1.0f;
 
-    return std::min((double)canvas_w / dx, (double)canvas_h / dy);
-=======
-
-    for (const GLVolume* volume : volumes)
-    {
-        const Transform3d& transform = volume->world_matrix();
-        const TriangleMesh* hull = volume->convex_hull();
-        if (hull == nullptr)
-            continue;
-
-        for (const Vec3f& vertex : hull->its.vertices)
-        {
-            Vec3d v = transform * vertex.cast<double>();
-
-            // project vertex on the plane perpendicular to camera forward axis
-            Vec3d pos = v - center;
-            Vec3d proj_on_plane = pos - pos.dot(forward) * forward;
-
-            // calculates vertex coordinate along camera xy axes
-            double x_on_plane = proj_on_plane.dot(right);
-            double y_on_plane = proj_on_plane.dot(up);
-
-            min_x = std::min(min_x, x_on_plane);
-            min_y = std::min(min_y, y_on_plane);
-            max_x = std::max(max_x, x_on_plane);
-            max_y = std::max(max_y, y_on_plane);
-        }
-    }
-
-    center += 0.5 * (max_x + min_x) * right + 0.5 * (max_y + min_y) * up;
-
-    double dx = margin_factor * (max_x - min_x);
-    double dy = margin_factor * (max_y - min_y);
-
-    if ((dx <= 0.0) || (dy <= 0.0))
-        return -1.0f;
-
     return std::min((double)m_viewport[2] / dx, (double)m_viewport[3] / dy);
->>>>>>> d5bcddee
 }
 #endif // ENABLE_THUMBNAIL_GENERATOR
 
