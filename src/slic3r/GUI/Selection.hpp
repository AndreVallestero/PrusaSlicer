--- conflicted
+++ resolved
@@ -4,17 +4,8 @@
 #include "libslic3r/Geometry.hpp"
 #if ENABLE_WORLD_COORDINATE
 #include "GUI_Geometry.hpp"
-<<<<<<< HEAD
-#if ENABLE_WORLD_COORDINATE_SHOW_AXES
 #include "CoordAxes.hpp"
 #else
-#include "GLModel.hpp"
-#endif // ENABLE_WORLD_COORDINATE_SHOW_AXES
-#else
-=======
-#include "CoordAxes.hpp"
-#else
->>>>>>> b38001b1
 #include "GLModel.hpp"
 #endif // ENABLE_WORLD_COORDINATE
 
@@ -257,15 +248,9 @@
     GLModel m_vbo_sphere;
 #endif // ENABLE_RENDER_SELECTION_CENTER
 
-<<<<<<< HEAD
-#if ENABLE_WORLD_COORDINATE_SHOW_AXES
+#if ENABLE_WORLD_COORDINATE
     CoordAxes m_axes;
-#endif // ENABLE_WORLD_COORDINATE_SHOW_AXES
-=======
-#if ENABLE_WORLD_COORDINATE
-    CoordAxes m_axes;
-#endif // ENABLE_WORLD_COORDINATE
->>>>>>> b38001b1
+#endif // ENABLE_WORLD_COORDINATE
     GLModel m_arrow;
     GLModel m_curved_arrow;
 #if ENABLE_LEGACY_OPENGL_REMOVAL
@@ -361,10 +346,6 @@
         VolumeNotAxisAligned_Instance,
         MultipleSelection,
     };
-<<<<<<< HEAD
-    bool requires_uniform_scale(EUniformScaleRequiredReason* reason = nullptr) const;
-=======
->>>>>>> b38001b1
 #else
     bool requires_uniform_scale() const;
 #endif // ENABLE_WORLD_COORDINATE
@@ -379,11 +360,8 @@
 
     const IndicesList& get_volume_idxs() const { return m_list; }
     const GLVolume* get_volume(unsigned int volume_idx) const;
-<<<<<<< HEAD
+    const GLVolume* get_first_volume() const { return get_volume(*m_list.begin()); }
     GLVolume* get_volume(unsigned int volume_idx);
-=======
-    const GLVolume* get_first_volume() const { return get_volume(*m_list.begin()); }
->>>>>>> b38001b1
 
     const ObjectIdxsToInstanceIdxsMap& get_content() const { return m_cache.content; }
 
@@ -412,11 +390,7 @@
     void setup_cache();
 
 #if ENABLE_WORLD_COORDINATE
-<<<<<<< HEAD
-    void translate(const Vec3d& displacement, ECoordinatesType type = ECoordinatesType::World);
-=======
     void translate(const Vec3d& displacement, TransformationType transformation_type);
->>>>>>> b38001b1
 #else
     void translate(const Vec3d& displacement, bool local = false);
 #endif // ENABLE_WORLD_COORDINATE
@@ -433,21 +407,13 @@
 #endif // ENABLE_WORLD_COORDINATE
     void translate(unsigned int object_idx, unsigned int instance_idx, const Vec3d& displacement);
 
-<<<<<<< HEAD
-#if ENABLE_WORLD_COORDINATE_SCALE_REVISITED
-=======
-#if ENABLE_WORLD_COORDINATE
->>>>>>> b38001b1
+#if ENABLE_WORLD_COORDINATE
     // returns:
     // -1 if the user refused to proceed with baking when asked
     // 0 if the baking was performed
     // 1 if no baking was needed
     int bake_transform_if_needed() const;
-<<<<<<< HEAD
-#endif // ENABLE_WORLD_COORDINATE_SCALE_REVISITED
-=======
-#endif // ENABLE_WORLD_COORDINATE
->>>>>>> b38001b1
+#endif // ENABLE_WORLD_COORDINATE
 
     void erase();
 
@@ -496,19 +462,11 @@
 #endif // ENABLE_WORLD_COORDINATE
     void render_synchronized_volumes();
 #if ENABLE_LEGACY_OPENGL_REMOVAL
-<<<<<<< HEAD
-#if ENABLE_COORDINATE_DEPENDENT_SELECTION_BOX
+#if ENABLE_WORLD_COORDINATE
     void render_bounding_box(const BoundingBoxf3& box, const Transform3d& trafo, const ColorRGB& color);
 #else
     void render_bounding_box(const BoundingBoxf3& box, const ColorRGB& color);
-#endif // ENABLE_COORDINATE_DEPENDENT_SELECTION_BOX
-=======
-#if ENABLE_WORLD_COORDINATE
-    void render_bounding_box(const BoundingBoxf3& box, const Transform3d& trafo, const ColorRGB& color);
-#else
-    void render_bounding_box(const BoundingBoxf3& box, const ColorRGB& color);
-#endif // ENABLE_WORLD_COORDINATE
->>>>>>> b38001b1
+#endif // ENABLE_WORLD_COORDINATE
 #else
     void render_selected_volumes() const;
     void render_bounding_box(const BoundingBoxf3& box, float* color) const;
