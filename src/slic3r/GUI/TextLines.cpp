--- conflicted
+++ resolved
@@ -236,28 +236,6 @@
         geometry.add_triangle(t[0], t[1], t[2]);
     return geometry;    
 }
-<<<<<<< HEAD
-=======
-
-bool get_line_height_offset(const FontProp &fp, const FontFile &ff, double &line_height_mm, double &line_offset_mm)
-{
-    double third_ascent_shape_size = get_font_info(ff, fp).ascent / 3.;
-    int    line_height_shape_size  = get_line_height(ff, fp); // In shape size
-
-    double scale   = get_shape_scale(fp, ff);
-    line_offset_mm = third_ascent_shape_size * scale / SHAPE_SCALE;
-    line_height_mm = line_height_shape_size * scale;
-
-    if (line_height_mm < 0)
-        return false;
-
-    // fix for bad filled ascent in font file
-    if (line_offset_mm <= 0)
-        line_offset_mm = line_height_mm / 3;
-
-    return true;
-}
->>>>>>> acb3e6dd
 } // namespace
 
 void TextLinesModel::init(const Transform3d      &text_tr,
