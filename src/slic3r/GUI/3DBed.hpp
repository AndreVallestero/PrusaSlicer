--- conflicted
+++ resolved
@@ -3,19 +3,11 @@
 
 #include "GLTexture.hpp"
 #include "3DScene.hpp"
-<<<<<<< HEAD
-#if ENABLE_WORLD_COORDINATE_SHOW_AXES
-#include "CoordAxes.hpp"
-#else
-#include "GLModel.hpp"
-#endif // ENABLE_WORLD_COORDINATE_SHOW_AXES
-=======
 #if ENABLE_WORLD_COORDINATE
 #include "CoordAxes.hpp"
 #else
 #include "GLModel.hpp"
 #endif // ENABLE_WORLD_COORDINATE
->>>>>>> b38001b1
 
 #include "libslic3r/BuildVolume.hpp"
 #if ENABLE_LEGACY_OPENGL_REMOVAL
@@ -56,11 +48,7 @@
 
 class Bed3D
 {
-<<<<<<< HEAD
-#if !ENABLE_WORLD_COORDINATE_SHOW_AXES
-=======
 #if !ENABLE_WORLD_COORDINATE
->>>>>>> b38001b1
     class Axes
     {
     public:
@@ -84,11 +72,7 @@
         float get_total_length() const { return m_stem_length + DefaultTipLength; }
         void render();
     };
-<<<<<<< HEAD
-#endif // !ENABLE_WORLD_COORDINATE_SHOW_AXES
-=======
 #endif // !ENABLE_WORLD_COORDINATE
->>>>>>> b38001b1
 
 public:
     enum class Type : unsigned char
@@ -129,19 +113,11 @@
 #if !ENABLE_LEGACY_OPENGL_REMOVAL
     unsigned int m_vbo_id{ 0 };
 #endif // !ENABLE_LEGACY_OPENGL_REMOVAL
-<<<<<<< HEAD
-#if ENABLE_WORLD_COORDINATE_SHOW_AXES
-    CoordAxes m_axes;
-#else
-    Axes m_axes;
-#endif // ENABLE_WORLD_COORDINATE_SHOW_AXES
-=======
 #if ENABLE_WORLD_COORDINATE
     CoordAxes m_axes;
 #else
     Axes m_axes;
 #endif // ENABLE_WORLD_COORDINATE
->>>>>>> b38001b1
 
     float m_scale_factor{ 1.0f };
 
