#include "GUI.hpp"
#include "GUI_App.hpp"
#include "I18N.hpp"
#include "Field.hpp"
#include "wxExtensions.hpp"

#include "libslic3r/PrintConfig.hpp"

#include <regex>
#include <wx/numformatter.h>
#include <wx/tooltip.h>
#include <boost/algorithm/string/predicate.hpp>

namespace Slic3r { namespace GUI {

wxString double_to_string(double const value, const int max_precision /*= 4*/)
{
	if (value - int(value) == 0)
		return wxString::Format(_T("%i"), int(value));

    int precision = max_precision;
    for (size_t p = 1; p < max_precision; p++)
	{
		double cur_val = pow(10, p)*value;
		if (cur_val - int(cur_val) == 0) {
			precision = p;
			break;
		}
	}
	return wxNumberFormatter::ToString(value, precision, wxNumberFormatter::Style_None);
}

void Field::PostInitialize()
{
	auto color = wxSystemSettings::GetColour(wxSYS_COLOUR_WINDOW);
	m_Undo_btn			= new MyButton(m_parent, wxID_ANY, "", wxDefaultPosition,wxDefaultSize, wxBU_EXACTFIT | wxNO_BORDER);
	m_Undo_to_sys_btn	= new MyButton(m_parent, wxID_ANY, "", wxDefaultPosition,wxDefaultSize, wxBU_EXACTFIT | wxNO_BORDER);
	if (wxMSW) {
		m_Undo_btn->SetBackgroundColour(color);
		m_Undo_btn->SetBackgroundStyle(wxBG_STYLE_PAINT);
		m_Undo_to_sys_btn->SetBackgroundColour(color);
		m_Undo_to_sys_btn->SetBackgroundStyle(wxBG_STYLE_PAINT);
	}
	m_Undo_btn->Bind(wxEVT_BUTTON, ([this](wxCommandEvent) { on_back_to_initial_value(); }));
	m_Undo_to_sys_btn->Bind(wxEVT_BUTTON, ([this](wxCommandEvent) { on_back_to_sys_value(); }));

	//set default bitmap
	wxBitmap bmp;
	bmp.LoadFile(from_u8(var("bullet_white.png")), wxBITMAP_TYPE_PNG);
	set_undo_bitmap(&bmp);
	set_undo_to_sys_bitmap(&bmp);

	switch (m_opt.type)
	{
	case coPercents:
	case coFloats:
	case coStrings:	
	case coBools:		
	case coInts: {
		auto tag_pos = m_opt_id.find("#");
		if (tag_pos != std::string::npos)
			m_opt_idx = stoi(m_opt_id.substr(tag_pos + 1, m_opt_id.size()));
		break;
	}
	default:
		break;
	}

	BUILD();
}

void Field::on_kill_focus()
{
	// call the registered function if it is available
    if (m_on_kill_focus!=nullptr) 
        m_on_kill_focus(m_opt_id);
}

void Field::on_set_focus(wxEvent& event)
{
    // to allow the default behavior
	event.Skip();
	// call the registered function if it is available
    if (m_on_set_focus!=nullptr) 
        m_on_set_focus(m_opt_id);
}

void Field::on_change_field()
{
//       std::cerr << "calling Field::_on_change \n";
    if (m_on_change != nullptr  && !m_disable_change_event)
        m_on_change(m_opt_id, get_value());
}

void Field::on_back_to_initial_value()
{
	if (m_back_to_initial_value != nullptr && m_is_modified_value)
		m_back_to_initial_value(m_opt_id);
}

void Field::on_back_to_sys_value()
{
	if (m_back_to_sys_value != nullptr && m_is_nonsys_value)
		m_back_to_sys_value(m_opt_id);
}

wxString Field::get_tooltip_text(const wxString& default_string)
{
	wxString tooltip_text("");
	wxString tooltip = _(m_opt.tooltip);
	if (tooltip.length() > 0)
        tooltip_text = tooltip + "\n" + _(L("default value")) + "\t: " +
        (boost::iends_with(m_opt_id, "_gcode") ? "\n" : "") + default_string +
        (boost::iends_with(m_opt_id, "_gcode") ? "" : "\n") + 
        _(L("parameter name")) + "\t: " + m_opt_id;

	return tooltip_text;
}

bool Field::is_matched(const std::string& string, const std::string& pattern)
{
	std::regex regex_pattern(pattern, std::regex_constants::icase); // use ::icase to make the matching case insensitive like /i in perl
	return std::regex_match(string, regex_pattern);
}

void Field::get_value_by_opt_type(wxString& str)
{
	switch (m_opt.type) {
	case coInt:
		m_value = wxAtoi(str);
		break;
	case coPercent:
	case coPercents:
	case coFloats:
	case coFloat:{
		if (m_opt.type == coPercent && !str.IsEmpty() &&  str.Last() == '%') 
			str.RemoveLast();
		else if (!str.IsEmpty() && str.Last() == '%')	{
			wxString label = m_Label->GetLabel();
			if		(label.Last() == '\n')	label.RemoveLast();
			while	(label.Last() == ' ')	label.RemoveLast();
			if		(label.Last() == ':')	label.RemoveLast();
			show_error(m_parent, wxString::Format(_(L("%s doesn't support percentage")), label));
			set_value(double_to_string(m_opt.min), true);
			m_value = double(m_opt.min);
			break;
		}
		double val;
		// Replace the first occurence of comma in decimal number.
		str.Replace(",", ".", false);
        if (str == ".")
            val = 0.0;
        else
        {
            if (!str.ToCDouble(&val))
            {
                show_error(m_parent, _(L("Invalid numeric input.")));
                set_value(double_to_string(val), true);
            }
            if (m_opt.min > val || val > m_opt.max)
            {
                show_error(m_parent, _(L("Input value is out of range")));
                if (m_opt.min > val) val = m_opt.min;
                if (val > m_opt.max) val = m_opt.max;
                set_value(double_to_string(val), true);
            }
        }
        m_value = val;
		break; }
	case coString:
	case coStrings:
    case coFloatOrPercent: {
        if (m_opt.type == coFloatOrPercent && !str.IsEmpty() &&  str.Last() != '%')
        {
            double val;
			// Replace the first occurence of comma in decimal number.
			str.Replace(",", ".", false);
            if (!str.ToCDouble(&val))
            {
                show_error(m_parent, _(L("Invalid numeric input.")));
                set_value(double_to_string(val), true);
            }
            else if (m_opt.sidetext.rfind("mm/s") != std::string::npos && val > m_opt.max ||
                     m_opt.sidetext.rfind("mm ") != std::string::npos && val > 1)
            {
                std::string sidetext = m_opt.sidetext.rfind("mm/s") != std::string::npos ? "mm/s" : "mm";
                const int nVal = int(val);
                wxString msg_text = wxString::Format(_(L("Do you mean %d%% instead of %d %s?\n"
                    "Select YES if you want to change this value to %d%%, \n"
                    "or NO if you are sure that %d %s is a correct value.")), nVal, nVal, sidetext, nVal, nVal, sidetext);
                auto dialog = new wxMessageDialog(m_parent, msg_text, _(L("Parameter validation")), wxICON_WARNING | wxYES | wxNO);
                if (dialog->ShowModal() == wxID_YES) {
                    set_value(wxString::Format("%s%%", str), true);
                    str += "%%";
                }
            }
        }
    
        m_value = std::string(str.ToUTF8().data());
		break; }
	default:
		break;
	}
}

template<class T>
bool is_defined_input_value(wxWindow* win, const ConfigOptionType& type)
{
    if (static_cast<T*>(win)->GetValue().empty() && type != coString && type != coStrings)
        return false;
    return true;
}

void TextCtrl::BUILD() {
    auto size = wxSize(wxDefaultSize);
    if (m_opt.height >= 0) size.SetHeight(m_opt.height);
    if (m_opt.width >= 0) size.SetWidth(m_opt.width);

	wxString text_value = wxString(""); 

	switch (m_opt.type) {
	case coFloatOrPercent:
	{
		text_value = double_to_string(m_opt.default_value->getFloat());
		if (static_cast<const ConfigOptionFloatOrPercent*>(m_opt.default_value)->percent)
			text_value += "%";
		break;
	}
	case coPercent:
	{
		text_value = wxString::Format(_T("%i"), int(m_opt.default_value->getFloat()));
		text_value += "%";
		break;
	}	
	case coPercents:
	case coFloats:
	case coFloat:
	{
		double val = m_opt.type == coFloats ?
			static_cast<const ConfigOptionFloats*>(m_opt.default_value)->get_at(m_opt_idx) :
			m_opt.type == coFloat ? 
				m_opt.default_value->getFloat() :
				static_cast<const ConfigOptionPercents*>(m_opt.default_value)->get_at(m_opt_idx);
		text_value = double_to_string(val);
		break;
	}
	case coString:			
		text_value = static_cast<const ConfigOptionString*>(m_opt.default_value)->value;
		break;
	case coStrings:
	{
		const ConfigOptionStrings *vec = static_cast<const ConfigOptionStrings*>(m_opt.default_value);
		if (vec == nullptr || vec->empty()) break; //for the case of empty default value
		text_value = vec->get_at(m_opt_idx);
		break;
	}
	default:
		break; 
	}

    const long style = m_opt.multiline ? wxTE_MULTILINE : wxTE_PROCESS_ENTER/*0*/;
	auto temp = new wxTextCtrl(m_parent, wxID_ANY, text_value, wxDefaultPosition, size, style);
	temp->SetFont(Slic3r::GUI::wxGetApp().normal_font());

	if (! m_opt.multiline)
		// Only disable background refresh for single line input fields, as they are completely painted over by the edit control.
		// This does not apply to the multi-line edit field, where the last line and a narrow frame around the text is not cleared.
		temp->SetBackgroundStyle(wxBG_STYLE_PAINT);
#ifdef __WXOSX__
    temp->OSXDisableAllSmartSubstitutions();
#endif // __WXOSX__

	temp->SetToolTip(get_tooltip_text(text_value));

    if (style == wxTE_PROCESS_ENTER) {
        temp->Bind(wxEVT_TEXT_ENTER, ([this, temp](wxEvent& e)
        {
#if !defined(__WXGTK__)
            e.Skip();
            temp->GetToolTip()->Enable(true);
#endif // __WXGTK__
            propagate_value();
            bEnterPressed = true;
        }), temp->GetId());
    }

    temp->Bind(wxEVT_SET_FOCUS, ([this](wxEvent& e) { on_set_focus(e); }), temp->GetId());
    
	temp->Bind(wxEVT_LEFT_DOWN, ([temp](wxEvent& event)
	{
		//! to allow the default handling
		event.Skip();
		//! eliminating the g-code pop up text description
		bool flag = false;
#ifdef __WXGTK__
		// I have no idea why, but on GTK flag works in other way
		flag = true;
#endif // __WXGTK__
		temp->GetToolTip()->Enable(flag);
	}), temp->GetId());

	temp->Bind(wxEVT_KILL_FOCUS, ([this, temp](wxEvent& e)
	{
		e.Skip();
#if !defined(__WXGTK__)
		temp->GetToolTip()->Enable(true);
#endif // __WXGTK__
        if (bEnterPressed) {
            bEnterPressed = false;
            return;
        }
        propagate_value();
	}), temp->GetId());
    /*
        temp->Bind(wxEVT_TEXT, ([this](wxCommandEvent& evt)
        {
#ifdef __WXGTK__
            if (bChangedValueEvent)
#endif //__WXGTK__
            if(is_defined_input_value()) 
                on_change_field();
        }), temp->GetId());

#ifdef __WXGTK__
        // to correct value updating on GTK we should:
        // call on_change_field() on wxEVT_KEY_UP instead of wxEVT_TEXT
        // and prevent value updating on wxEVT_KEY_DOWN
        temp->Bind(wxEVT_KEY_DOWN, &TextCtrl::change_field_value, this);
        temp->Bind(wxEVT_KEY_UP, &TextCtrl::change_field_value, this);
#endif //__WXGTK__
*/
	// select all text using Ctrl+A
	temp->Bind(wxEVT_CHAR, ([temp](wxKeyEvent& event)
	{
		if (wxGetKeyState(wxKeyCode('A')) && wxGetKeyState(WXK_CONTROL))
			temp->SetSelection(-1, -1); //select all
		event.Skip();
	}));

    // recast as a wxWindow to fit the calling convention
    window = dynamic_cast<wxWindow*>(temp);
}	

void TextCtrl::propagate_value()
{
    if (is_defined_input_value<wxTextCtrl>(window, m_opt.type))
        on_change_field();
    else
        on_kill_focus();
}

boost::any& TextCtrl::get_value()
{
	wxString ret_str = static_cast<wxTextCtrl*>(window)->GetValue();
	// modifies ret_string!
	get_value_by_opt_type(ret_str);

	return m_value;
}

void TextCtrl::enable() { dynamic_cast<wxTextCtrl*>(window)->Enable(); dynamic_cast<wxTextCtrl*>(window)->SetEditable(true); }
void TextCtrl::disable() { dynamic_cast<wxTextCtrl*>(window)->Disable(); dynamic_cast<wxTextCtrl*>(window)->SetEditable(false); }

#ifdef __WXGTK__
void TextCtrl::change_field_value(wxEvent& event)
{
	if (bChangedValueEvent = event.GetEventType()==wxEVT_KEY_UP)
		on_change_field();
    event.Skip();
};
#endif //__WXGTK__

void CheckBox::BUILD() {
	auto size = wxSize(wxDefaultSize);
	if (m_opt.height >= 0) size.SetHeight(m_opt.height);
	if (m_opt.width >= 0) size.SetWidth(m_opt.width);

	bool check_value =	m_opt.type == coBool ? 
						m_opt.default_value->getBool() : m_opt.type == coBools ? 
						static_cast<const ConfigOptionBools*>(m_opt.default_value)->get_at(m_opt_idx) : 
    					false;

	auto temp = new wxCheckBox(m_parent, wxID_ANY, wxString(""), wxDefaultPosition, size); 
	temp->SetFont(Slic3r::GUI::wxGetApp().normal_font());
	temp->SetBackgroundStyle(wxBG_STYLE_PAINT);
	temp->SetValue(check_value);
	if (m_opt.readonly) temp->Disable();

	temp->Bind(wxEVT_CHECKBOX, ([this](wxCommandEvent e) { on_change_field(); }), temp->GetId());

	temp->SetToolTip(get_tooltip_text(check_value ? "true" : "false")); 

	// recast as a wxWindow to fit the calling convention
	window = dynamic_cast<wxWindow*>(temp);
}

boost::any& CheckBox::get_value()
{
// 	boost::any m_value;
	bool value = dynamic_cast<wxCheckBox*>(window)->GetValue();
	if (m_opt.type == coBool)
		m_value = static_cast<bool>(value);
	else
		m_value = static_cast<unsigned char>(value);
 	return m_value;
}

int undef_spin_val = -9999;		//! Probably, It's not necessary

void SpinCtrl::BUILD() {
	auto size = wxSize(wxDefaultSize);
	if (m_opt.height >= 0) size.SetHeight(m_opt.height);
	if (m_opt.width >= 0) size.SetWidth(m_opt.width);

	wxString	text_value = wxString("");
	int			default_value = 0;

	switch (m_opt.type) {
	case coInt:
		default_value = m_opt.default_value->getInt();
		text_value = wxString::Format(_T("%i"), default_value);
		break;
	case coInts:
	{
		const ConfigOptionInts *vec = static_cast<const ConfigOptionInts*>(m_opt.default_value);
		if (vec == nullptr || vec->empty()) break;
		for (size_t id = 0; id < vec->size(); ++id)
		{
			default_value = vec->get_at(id);
			text_value += wxString::Format(_T("%i"), default_value);
		}
		break;
	}
	default:
		break;
	}

    const int min_val = m_opt.min == INT_MIN ? 0: m_opt.min;
	const int max_val = m_opt.max < 2147483647 ? m_opt.max : 2147483647;

	auto temp = new wxSpinCtrl(m_parent, wxID_ANY, text_value, wxDefaultPosition, size,
		0|wxTE_PROCESS_ENTER, min_val, max_val, default_value);
	temp->SetFont(Slic3r::GUI::wxGetApp().normal_font());
	temp->SetBackgroundStyle(wxBG_STYLE_PAINT);

#ifndef __WXOSX__
    // #ys_FIXME_KILL_FOCUS 
    // wxEVT_KILL_FOCUS doesn't handled on OSX now (wxWidgets 3.1.1)
    // So, we will update values on KILL_FOCUS & SPINCTRL events under MSW and GTK
    // and on TEXT event under OSX
	temp->Bind(wxEVT_KILL_FOCUS, ([this](wxEvent& e)
	{
        e.Skip();
        if (bEnterPressed) {
            bEnterPressed = false;
            return;
        }

        propagate_value();
	}), temp->GetId());

    temp->Bind(wxEVT_SPINCTRL, ([this](wxCommandEvent e) {  propagate_value();  }), temp->GetId()); 
    
    temp->Bind(wxEVT_TEXT_ENTER, ([this](wxCommandEvent e)
    {
        e.Skip();
        propagate_value();
        bEnterPressed = true;
    }), temp->GetId());
#endif

	temp->Bind(wxEVT_TEXT, ([this](wxCommandEvent e)
	{
// 		# On OSX / Cocoa, wxSpinCtrl::GetValue() doesn't return the new value
// 		# when it was changed from the text control, so the on_change callback
// 		# gets the old one, and on_kill_focus resets the control to the old value.
// 		# As a workaround, we get the new value from $event->GetString and store
// 		# here temporarily so that we can return it from $self->get_value
		std::string value = e.GetString().utf8_str().data();
        if (is_matched(value, "^\\-?\\d+$")) {
            try {
                tmp_value = std::stoi(value);
            }
            catch (const std::exception & /* e */) {
                tmp_value = -9999;
            }
        }
        else tmp_value = -9999;
#ifdef __WXOSX__
        propagate_value();
#endif
	}), temp->GetId());
	
	temp->SetToolTip(get_tooltip_text(text_value));

	// recast as a wxWindow to fit the calling convention
	window = dynamic_cast<wxWindow*>(temp);
}

void SpinCtrl::propagate_value()
{
    if (tmp_value == -9999)
        on_kill_focus();
    else if (boost::any_cast<int>(m_value) != tmp_value)
        on_change_field();
}

void Choice::BUILD() {
    wxSize size(15 * wxGetApp().em_unit(), -1);
	if (m_opt.height >= 0) size.SetHeight(m_opt.height);
	if (m_opt.width >= 0) size.SetWidth(m_opt.width);

	wxBitmapComboBox* temp;	
    if (!m_opt.gui_type.empty() && m_opt.gui_type.compare("select_open") != 0) {
        m_is_editable = true;
        temp = new wxBitmapComboBox(m_parent, wxID_ANY, wxString(""), wxDefaultPosition, size);
    }
	else
<<<<<<< HEAD
		temp = new wxBitmapComboBox(m_parent, wxID_ANY, wxString(""), wxDefaultPosition, size, 0, nullptr, wxCB_READONLY);
=======
		temp = new wxComboBox(m_parent, wxID_ANY, wxString(""), wxDefaultPosition, size, 0, NULL, wxCB_READONLY);
	temp->SetFont(Slic3r::GUI::wxGetApp().normal_font());
	temp->SetBackgroundStyle(wxBG_STYLE_PAINT);
>>>>>>> 20be57dc

	// recast as a wxWindow to fit the calling convention
	window = dynamic_cast<wxWindow*>(temp);

	if (m_opt.enum_labels.empty() && m_opt.enum_values.empty()) {
	}
	else{
		for (auto el : m_opt.enum_labels.empty() ? m_opt.enum_values : m_opt.enum_labels) {
			const wxString& str = _(el);//m_opt_id == "support" ? _(el) : el;
            temp->Append(str, create_scaled_bitmap("empty_icon.png"));
		}
		set_selection();
	}
// 	temp->Bind(wxEVT_TEXT, ([this](wxCommandEvent e) { on_change_field(); }), temp->GetId());
 	temp->Bind(wxEVT_COMBOBOX, ([this](wxCommandEvent e) { on_change_field(); }), temp->GetId());

    if (m_is_editable) {
        temp->Bind(wxEVT_KILL_FOCUS, ([this](wxEvent& e) {
            e.Skip();
            if (m_opt.type == coStrings) return;
            double old_val = !m_value.empty() ? boost::any_cast<double>(m_value) : -99999;
            if (is_defined_input_value<wxBitmapComboBox>(window, m_opt.type)) {
                if (fabs(old_val - boost::any_cast<double>(get_value())) <= 0.0001)
                    return;
                else
                    on_change_field();
            }
            else
                on_kill_focus();
        }), temp->GetId());
    }

	temp->SetToolTip(get_tooltip_text(temp->GetValue()));
}

void Choice::set_selection()
{
	wxString text_value = wxString("");

    wxBitmapComboBox* field = dynamic_cast<wxBitmapComboBox*>(window);
	switch (m_opt.type) {
	case coFloat:
	case coPercent:	{
		double val = m_opt.default_value->getFloat();
		text_value = val - int(val) == 0 ? wxString::Format(_T("%i"), int(val)) : wxNumberFormatter::ToString(val, 1);
		size_t idx = 0;
		for (auto el : m_opt.enum_values)
		{
			if (el.compare(text_value) == 0)
				break;
			++idx;
		}
//		if (m_opt.type == coPercent) text_value += "%";
		idx == m_opt.enum_values.size() ?
			field->SetValue(text_value) :
			field->SetSelection(idx);
		break;
	}
	case coEnum:{
		int id_value = static_cast<const ConfigOptionEnum<SeamPosition>*>(m_opt.default_value)->value; //!!
        field->SetSelection(id_value);
		break;
	}
	case coInt:{
		int val = m_opt.default_value->getInt(); //!!
		text_value = wxString::Format(_T("%i"), int(val));
		size_t idx = 0;
		for (auto el : m_opt.enum_values)
		{
			if (el.compare(text_value) == 0)
				break;
			++idx;
		}
		idx == m_opt.enum_values.size() ?
			field->SetValue(text_value) :
			field->SetSelection(idx);
		break;
	}
	case coStrings:{
		text_value = static_cast<const ConfigOptionStrings*>(m_opt.default_value)->get_at(m_opt_idx);

		size_t idx = 0;
		for (auto el : m_opt.enum_values)
		{
			if (el.compare(text_value) == 0)
				break;
			++idx;
		}
		idx == m_opt.enum_values.size() ?
			field->SetValue(text_value) :
			field->SetSelection(idx);
		break;
	}
	}
}

void Choice::set_value(const std::string& value, bool change_event)  //! Redundant?
{
	m_disable_change_event = !change_event;

	size_t idx=0;
	for (auto el : m_opt.enum_values)
	{
		if (el.compare(value) == 0)
			break;
		++idx;
	}

    wxBitmapComboBox* field = dynamic_cast<wxBitmapComboBox*>(window);
	idx == m_opt.enum_values.size() ? 
		field->SetValue(value) :
		field->SetSelection(idx);
	
	m_disable_change_event = false;
}

void Choice::set_value(const boost::any& value, bool change_event)
{
	m_disable_change_event = !change_event;

    wxBitmapComboBox* field = dynamic_cast<wxBitmapComboBox*>(window);

	switch (m_opt.type) {
	case coInt:
	case coFloat:
	case coPercent:
	case coString:
	case coStrings: {
		wxString text_value;
		if (m_opt.type == coInt) 
			text_value = wxString::Format(_T("%i"), int(boost::any_cast<int>(value)));
		else
			text_value = boost::any_cast<wxString>(value);
		auto idx = 0;
		for (auto el : m_opt.enum_values)
		{
			if (el.compare(text_value) == 0)
				break;
			++idx;
		}
        if (idx == m_opt.enum_values.size()) {
            // For editable Combobox under OSX is needed to set selection to -1 explicitly,
            // otherwise selection doesn't be changed
            field->SetSelection(-1);
            field->SetValue(text_value);
        }
        else
			field->SetSelection(idx);
		break;
	}
	case coEnum: {
		int val = boost::any_cast<int>(value);
		if (m_opt_id == "top_fill_pattern" || m_opt_id == "bottom_fill_pattern")
		{
			if (!m_opt.enum_values.empty()) {
				std::string key;
				t_config_enum_values map_names = ConfigOptionEnum<InfillPattern>::get_enum_values();				
				for (auto it : map_names) {
					if (val == it.second) {
						key = it.first;
						break;
					}
				}

				size_t idx = 0;
				for (auto el : m_opt.enum_values)
				{
					if (el.compare(key) == 0)
						break;
					++idx;
				}

				val = idx == m_opt.enum_values.size() ? 0 : idx;
			}
			else
				val = 0;
		}
		field->SetSelection(val);
		break;
	}
	default:
		break;
	}

	m_disable_change_event = false;
}

//! it's needed for _update_serial_ports()
void Choice::set_values(const std::vector<std::string>& values)
{
	if (values.empty())
		return;
	m_disable_change_event = true;

// 	# it looks that Clear() also clears the text field in recent wxWidgets versions,
// 	# but we want to preserve it
	auto ww = dynamic_cast<wxBitmapComboBox*>(window);
	auto value = ww->GetValue();
	ww->Clear();
	ww->Append("");
	for (auto el : values)
		ww->Append(wxString(el));
	ww->SetValue(value);

	m_disable_change_event = false;
}

boost::any& Choice::get_value()
{
    wxBitmapComboBox* field = dynamic_cast<wxBitmapComboBox*>(window);

	wxString ret_str = field->GetValue();	

	// options from right panel
	std::vector <std::string> right_panel_options{ "support", "scale_unit" };
	for (auto rp_option: right_panel_options)
		if (m_opt_id == rp_option)
			return m_value = boost::any(ret_str);

	if (m_opt.type == coEnum)
	{
		int ret_enum = field->GetSelection(); 
		if (m_opt_id == "top_fill_pattern" || m_opt_id == "bottom_fill_pattern")
		{
			if (!m_opt.enum_values.empty()) {
				std::string key = m_opt.enum_values[ret_enum];
				t_config_enum_values map_names = ConfigOptionEnum<InfillPattern>::get_enum_values();
				int value = map_names.at(key);

				m_value = static_cast<InfillPattern>(value);
			}
			else
				m_value = static_cast<InfillPattern>(0);
		}
		if (m_opt_id.compare("fill_pattern") == 0)
			m_value = static_cast<InfillPattern>(ret_enum);
		else if (m_opt_id.compare("gcode_flavor") == 0)
			m_value = static_cast<GCodeFlavor>(ret_enum);
		else if (m_opt_id.compare("support_material_pattern") == 0)
			m_value = static_cast<SupportMaterialPattern>(ret_enum);
		else if (m_opt_id.compare("seam_position") == 0)
			m_value = static_cast<SeamPosition>(ret_enum);
		else if (m_opt_id.compare("host_type") == 0)
			m_value = static_cast<PrintHostType>(ret_enum);
		else if (m_opt_id.compare("display_orientation") == 0)
			m_value = static_cast<SLADisplayOrientation>(ret_enum);
        else if (m_opt_id.compare("support_pillar_connection_mode") == 0)
            m_value = static_cast<SLAPillarConnectionMode>(ret_enum);
	}
    else if (m_opt.gui_type == "f_enum_open") {
        const int ret_enum = field->GetSelection();
        if (ret_enum < 0 || m_opt.enum_values.empty() || m_opt.type == coStrings ||
            ret_str != m_opt.enum_values[ret_enum] && ret_str != m_opt.enum_labels[ret_enum] )
			// modifies ret_string!
            get_value_by_opt_type(ret_str);
        else 
            m_value = atof(m_opt.enum_values[ret_enum].c_str());
    }
	else	
		// modifies ret_string!
        get_value_by_opt_type(ret_str);

	return m_value;
}

void ColourPicker::BUILD()
{
	auto size = wxSize(wxDefaultSize);
	if (m_opt.height >= 0) size.SetHeight(m_opt.height);
	if (m_opt.width >= 0) size.SetWidth(m_opt.width);

	// Validate the color
	wxString clr_str(static_cast<const ConfigOptionStrings*>(m_opt.default_value)->get_at(m_opt_idx));
	wxColour clr(clr_str);
	if (! clr.IsOk()) {
		clr = wxTransparentColour;
	}

	auto temp = new wxColourPickerCtrl(m_parent, wxID_ANY, clr, wxDefaultPosition, size);
	temp->SetBackgroundStyle(wxBG_STYLE_PAINT);

	// 	// recast as a wxWindow to fit the calling convention
	window = dynamic_cast<wxWindow*>(temp);

	temp->Bind(wxEVT_COLOURPICKER_CHANGED, ([this](wxCommandEvent e) { on_change_field(); }), temp->GetId());

	temp->SetToolTip(get_tooltip_text(clr_str));
}

boost::any& ColourPicker::get_value()
{
// 	boost::any m_value;

	auto colour = static_cast<wxColourPickerCtrl*>(window)->GetColour();
	auto clr_str = wxString::Format(wxT("#%02X%02X%02X"), colour.Red(), colour.Green(), colour.Blue());
	m_value = clr_str.ToStdString();

	return m_value;
}

void PointCtrl::BUILD()
{
	auto temp = new wxBoxSizer(wxHORIZONTAL);

    const wxSize field_size(4 * wxGetApp().em_unit(), -1);

	auto default_pt = static_cast<const ConfigOptionPoints*>(m_opt.default_value)->values.at(0);
	double val = default_pt(0);
	wxString X = val - int(val) == 0 ? wxString::Format(_T("%i"), int(val)) : wxNumberFormatter::ToString(val, 2, wxNumberFormatter::Style_None);
	val = default_pt(1);
	wxString Y = val - int(val) == 0 ? wxString::Format(_T("%i"), int(val)) : wxNumberFormatter::ToString(val, 2, wxNumberFormatter::Style_None);

	x_textctrl = new wxTextCtrl(m_parent, wxID_ANY, X, wxDefaultPosition, field_size, wxTE_PROCESS_ENTER);
	y_textctrl = new wxTextCtrl(m_parent, wxID_ANY, Y, wxDefaultPosition, field_size, wxTE_PROCESS_ENTER);
	x_textctrl->SetFont(Slic3r::GUI::wxGetApp().normal_font());
	x_textctrl->SetBackgroundStyle(wxBG_STYLE_PAINT);
	y_textctrl->SetFont(Slic3r::GUI::wxGetApp().normal_font());
	y_textctrl->SetBackgroundStyle(wxBG_STYLE_PAINT);

	auto static_text_x = new wxStaticText(m_parent, wxID_ANY, "x : ");
	auto static_text_y = new wxStaticText(m_parent, wxID_ANY, "   y : ");
	static_text_x->SetFont(Slic3r::GUI::wxGetApp().normal_font());
	static_text_x->SetBackgroundStyle(wxBG_STYLE_PAINT);
	static_text_y->SetFont(Slic3r::GUI::wxGetApp().normal_font());
	static_text_y->SetBackgroundStyle(wxBG_STYLE_PAINT);

	temp->Add(static_text_x, 0, wxALIGN_CENTER_VERTICAL, 0);
	temp->Add(x_textctrl);
	temp->Add(static_text_y, 0, wxALIGN_CENTER_VERTICAL, 0);
	temp->Add(y_textctrl);

// 	x_textctrl->Bind(wxEVT_TEXT, ([this](wxCommandEvent e) { on_change_field(); }), x_textctrl->GetId());
// 	y_textctrl->Bind(wxEVT_TEXT, ([this](wxCommandEvent e) { on_change_field(); }), y_textctrl->GetId());

    x_textctrl->Bind(wxEVT_TEXT_ENTER, ([this](wxCommandEvent e) { propagate_value(x_textctrl); }), x_textctrl->GetId());
	y_textctrl->Bind(wxEVT_TEXT_ENTER, ([this](wxCommandEvent e) { propagate_value(y_textctrl); }), y_textctrl->GetId());

    x_textctrl->Bind(wxEVT_KILL_FOCUS, ([this](wxEvent& e) { e.Skip(); propagate_value(x_textctrl); }), x_textctrl->GetId());
    y_textctrl->Bind(wxEVT_KILL_FOCUS, ([this](wxEvent& e) { e.Skip(); propagate_value(y_textctrl); }), y_textctrl->GetId());

	// 	// recast as a wxWindow to fit the calling convention
	sizer = dynamic_cast<wxSizer*>(temp);

	x_textctrl->SetToolTip(get_tooltip_text(X+", "+Y));
	y_textctrl->SetToolTip(get_tooltip_text(X+", "+Y));
}

void PointCtrl::propagate_value(wxTextCtrl* win)
{
    if (!win->GetValue().empty()) 
        on_change_field();
    else
        on_kill_focus();
}

void PointCtrl::set_value(const Vec2d& value, bool change_event)
{
	m_disable_change_event = !change_event;

	double val = value(0);
	x_textctrl->SetValue(val - int(val) == 0 ? wxString::Format(_T("%i"), int(val)) : wxNumberFormatter::ToString(val, 2, wxNumberFormatter::Style_None));
	val = value(1);
	y_textctrl->SetValue(val - int(val) == 0 ? wxString::Format(_T("%i"), int(val)) : wxNumberFormatter::ToString(val, 2, wxNumberFormatter::Style_None));

	m_disable_change_event = false;
}

void PointCtrl::set_value(const boost::any& value, bool change_event)
{
	Vec2d pt(Vec2d::Zero());
	const Vec2d *ptf = boost::any_cast<Vec2d>(&value);
	if (!ptf)
	{
		ConfigOptionPoints* pts = boost::any_cast<ConfigOptionPoints*>(value);
		pt = pts->values.at(0);
	}
	else
		pt = *ptf;
	set_value(pt, change_event);
}

boost::any& PointCtrl::get_value()
{
	double x, y;
	x_textctrl->GetValue().ToDouble(&x);
	y_textctrl->GetValue().ToDouble(&y);
	return m_value = Vec2d(x, y);
}

void StaticText::BUILD()
{
	auto size = wxSize(wxDefaultSize);
	if (m_opt.height >= 0) size.SetHeight(m_opt.height);
	if (m_opt.width >= 0) size.SetWidth(m_opt.width);

    const wxString legend(static_cast<const ConfigOptionString*>(m_opt.default_value)->value);
    auto temp = new wxStaticText(m_parent, wxID_ANY, legend, wxDefaultPosition, size, wxST_ELLIPSIZE_MIDDLE);
	temp->SetFont(Slic3r::GUI::wxGetApp().normal_font());
	temp->SetBackgroundStyle(wxBG_STYLE_PAINT);
    temp->SetFont(wxGetApp().bold_font());

	// 	// recast as a wxWindow to fit the calling convention
	window = dynamic_cast<wxWindow*>(temp);

	temp->SetToolTip(get_tooltip_text(legend));
}

void SliderCtrl::BUILD()
{
	auto size = wxSize(wxDefaultSize);
	if (m_opt.height >= 0) size.SetHeight(m_opt.height);
	if (m_opt.width >= 0) size.SetWidth(m_opt.width);

	auto temp = new wxBoxSizer(wxHORIZONTAL);

	auto def_val = static_cast<const ConfigOptionInt*>(m_opt.default_value)->value;
	auto min = m_opt.min == INT_MIN ? 0 : m_opt.min;
	auto max = m_opt.max == INT_MAX ? 100 : m_opt.max;

	m_slider = new wxSlider(m_parent, wxID_ANY, def_val * m_scale,
							min * m_scale, max * m_scale,
							wxDefaultPosition, size);
	m_slider->SetFont(Slic3r::GUI::wxGetApp().normal_font());
	m_slider->SetBackgroundStyle(wxBG_STYLE_PAINT);
 	wxSize field_size(40, -1);

	m_textctrl = new wxTextCtrl(m_parent, wxID_ANY, wxString::Format("%d", m_slider->GetValue()/m_scale), 
								wxDefaultPosition, field_size);
	m_textctrl->SetFont(Slic3r::GUI::wxGetApp().normal_font());
	m_textctrl->SetBackgroundStyle(wxBG_STYLE_PAINT);

	temp->Add(m_slider, 1, wxEXPAND | wxALIGN_CENTER_VERTICAL, 0);
	temp->Add(m_textctrl, 0, wxALIGN_CENTER_VERTICAL, 0);

	m_slider->Bind(wxEVT_SLIDER, ([this](wxCommandEvent e) {
		if (!m_disable_change_event) {
			int val = boost::any_cast<int>(get_value());
			m_textctrl->SetLabel(wxString::Format("%d", val));
			on_change_field();
		}
	}), m_slider->GetId());

	m_textctrl->Bind(wxEVT_TEXT, ([this](wxCommandEvent e) {
		std::string value = e.GetString().utf8_str().data();
		if (is_matched(value, "^-?\\d+(\\.\\d*)?$")) {
			m_disable_change_event = true;
			m_slider->SetValue(stoi(value)*m_scale);
			m_disable_change_event = false;
			on_change_field();
		}
	}), m_textctrl->GetId());

	m_sizer = dynamic_cast<wxSizer*>(temp);
}

void SliderCtrl::set_value(const boost::any& value, bool change_event)
{
	m_disable_change_event = !change_event;

	m_slider->SetValue(boost::any_cast<int>(value)*m_scale);
	int val = boost::any_cast<int>(get_value());
	m_textctrl->SetLabel(wxString::Format("%d", val));

	m_disable_change_event = false;
}

boost::any& SliderCtrl::get_value()
{
// 	int ret_val;
// 	x_textctrl->GetValue().ToDouble(&val);
	return m_value = int(m_slider->GetValue()/m_scale);
}


} // GUI
} // Slic3r

<|MERGE_RESOLUTION|>--- conflicted
+++ resolved
@@ -516,13 +516,9 @@
         temp = new wxBitmapComboBox(m_parent, wxID_ANY, wxString(""), wxDefaultPosition, size);
     }
 	else
-<<<<<<< HEAD
 		temp = new wxBitmapComboBox(m_parent, wxID_ANY, wxString(""), wxDefaultPosition, size, 0, nullptr, wxCB_READONLY);
-=======
-		temp = new wxComboBox(m_parent, wxID_ANY, wxString(""), wxDefaultPosition, size, 0, NULL, wxCB_READONLY);
 	temp->SetFont(Slic3r::GUI::wxGetApp().normal_font());
 	temp->SetBackgroundStyle(wxBG_STYLE_PAINT);
->>>>>>> 20be57dc
 
 	// recast as a wxWindow to fit the calling convention
 	window = dynamic_cast<wxWindow*>(temp);
