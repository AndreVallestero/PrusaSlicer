--- conflicted
+++ resolved
@@ -60,14 +60,10 @@
 
 static std::string def_text_color()
 {
-<<<<<<< HEAD
-    wxColour def_colour = wxGetApp().get_label_clr_default();//wxSystemSettings::GetColour(wxSYS_COLOUR_WINDOWTEXT);
+    wxColour def_colour = wxGetApp().get_label_clr_default();
 #if ENABLE_COLOR_CLASSES
     return encode_color(ColorRGB(def_colour.Red(), def_colour.Green(), def_colour.Blue()));
 #else
-=======
-    wxColour def_colour = wxGetApp().get_label_clr_default();
->>>>>>> 657fb125
     auto clr_str = wxString::Format(wxT("#%02X%02X%02X"), def_colour.Red(), def_colour.Green(), def_colour.Blue());
     return clr_str.ToStdString();
 #endif // ENABLE_COLOR_CLASSES
