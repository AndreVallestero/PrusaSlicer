--- conflicted
+++ resolved
@@ -83,24 +83,5 @@
 #define ENABLE_NEW_CAMERA_MOVEMENTS (1 && ENABLE_2_5_0_ALPHA1)
 // Enable modified rectangle selection
 #define ENABLE_NEW_RECTANGLE_SELECTION (1 && ENABLE_2_5_0_ALPHA1)
-<<<<<<< HEAD
-// Enable alternative version of file_wildcards()
-#define ENABLE_ALTERNATIVE_FILE_WILDCARDS_GENERATOR (1 && ENABLE_2_5_0_ALPHA1)
-// Enable processing of gcode G2 and G3 lines
-#define ENABLE_PROCESS_G2_G3_LINES (1 && ENABLE_2_5_0_ALPHA1)
-// Enable editing volumes transformation in world coordinates and instances in local coordinates
-#define ENABLE_WORLD_COORDINATE (1 && ENABLE_2_5_0_ALPHA1)
-// Enable showing world coordinates of volumes' offset relative to the instance containing them
-#define ENABLE_WORLD_COORDINATE_VOLUMES_LOCAL_OFFSET (0 && ENABLE_WORLD_COORDINATE)
-// Enable rendering the selection bounding box in the current reference system
-#define ENABLE_COORDINATE_DEPENDENT_SELECTION_BOX (1 && ENABLE_WORLD_COORDINATE)
-// Enable showing the axes of the current reference system when sidebar hints are active
-#define ENABLE_WORLD_COORDINATE_SHOW_AXES (1 && ENABLE_WORLD_COORDINATE)
-// Enable alternate implementation of manipulating scale for instances and volumes
-#define ENABLE_WORLD_COORDINATE_SCALE_REVISITED (1 && ENABLE_WORLD_COORDINATE)
-// Enable using of new CGAL for emboss text
-#define ENABLE_NEW_CGAL (0 && ENABLE_2_5_0_ALPHA1)
-=======
->>>>>>> fe71e7c5
 
 #endif // _prusaslicer_technologies_h_